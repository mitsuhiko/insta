/// Utility macro to return the name of the current function.
#[doc(hidden)]
#[macro_export]
macro_rules! _function_name {
    () => {{
        fn f() {}
        fn type_name_of_val<T>(_: T) -> &'static str {
            std::any::type_name::<T>()
        }
        let mut name = type_name_of_val(f).strip_suffix("::f").unwrap_or("");
        while let Some(rest) = name.strip_suffix("::{{closure}}") {
            name = rest;
        }
        name
    }};
}

/// Asserts a `Serialize` snapshot in CSV format.
///
/// **Feature:** `csv` (disabled by default)
///
/// This works exactly like [`assert_yaml_snapshot!`]
/// but serializes in [CSV](https://github.com/burntsushi/rust-csv) format instead of
/// YAML.
///
/// Example:
///
/// ```no_run
/// insta::assert_csv_snapshot!(vec![1, 2, 3]);
/// ```
///
/// The third argument to the macro can be an object expression for redaction.
/// It's in the form `{ selector => replacement }` or `match .. { selector => replacement }`.
/// For more information about redactions refer to the [redactions feature in
/// the guide](https://insta.rs/docs/redactions/).
///
/// The snapshot name is optional but can be provided as first argument.
#[cfg(feature = "csv")]
#[cfg_attr(docsrs, doc(cfg(feature = "csv")))]
#[macro_export]
macro_rules! assert_csv_snapshot {
    ($($arg:tt)*) => {
        $crate::_assert_serialized_snapshot!(format=Csv, $($arg)*);
    };
}

/// Asserts a `Serialize` snapshot in TOML format.
///
/// **Feature:** `toml` (disabled by default)
///
/// This works exactly like [`assert_yaml_snapshot!`]
/// but serializes in [TOML](https://github.com/alexcrichton/toml-rs) format instead of
/// YAML.  Note that TOML cannot represent all values due to limitations in the
/// format.
///
/// Example:
///
/// ```no_run
/// insta::assert_toml_snapshot!(vec![1, 2, 3]);
/// ```
///
/// The third argument to the macro can be an object expression for redaction.
/// It's in the form `{ selector => replacement }` or `match .. { selector => replacement }`.
/// For more information about redactions refer to the [redactions feature in
/// the guide](https://insta.rs/docs/redactions/).
///
/// The snapshot name is optional but can be provided as first argument.
#[cfg(feature = "toml")]
#[cfg_attr(docsrs, doc(cfg(feature = "toml")))]
#[macro_export]
macro_rules! assert_toml_snapshot {
    ($($arg:tt)*) => {
        $crate::_assert_serialized_snapshot!(format=Toml, $($arg)*);
    };
}

/// Asserts a `Serialize` snapshot in YAML format.
///
/// **Feature:** `yaml`
///
/// The value needs to implement the `serde::Serialize` trait and the snapshot
/// will be serialized in YAML format.  This does mean that unlike the debug
/// snapshot variant the type of the value does not appear in the output.
/// You can however use the `assert_ron_snapshot!` macro to dump out
/// the value in [RON](https://github.com/ron-rs/ron/) format which retains some
/// type information for more accurate comparisons.
///
/// Example:
///
/// ```no_run
/// # use insta::*;
/// assert_yaml_snapshot!(vec![1, 2, 3]);
/// ```
///
/// Unlike the [`assert_debug_snapshot!`]
/// macro, this one has a secondary mode where redactions can be defined.
///
/// The third argument to the macro can be an object expression for redaction.
/// It's in the form `{ selector => replacement }` or `match .. { selector => replacement }`.
/// For more information about redactions refer to the [redactions feature in
/// the guide](https://insta.rs/docs/redactions/).
///
/// Example:
///
#[cfg_attr(feature = "redactions", doc = " ```no_run")]
#[cfg_attr(not(feature = "redactions"), doc = " ```ignore")]
/// # use insta::*; use serde::Serialize;
/// # #[derive(Serialize)] struct Value; let value = Value;
/// assert_yaml_snapshot!(value, {
///     ".key.to.redact" => "[replacement value]",
///     ".another.key.*.to.redact" => 42
/// });
/// ```
///
/// The replacement value can be a string, integer or any other primitive value.
///
/// For inline usage the format is `(expression, @reference_value)` where the
/// reference value must be a string literal.  If you make the initial snapshot
/// just use an empty string (`@""`).
///
/// The snapshot name is optional but can be provided as first argument.
#[cfg(feature = "yaml")]
#[cfg_attr(docsrs, doc(cfg(feature = "yaml")))]
#[macro_export]
macro_rules! assert_yaml_snapshot {
    ($($arg:tt)*) => {
        $crate::_assert_serialized_snapshot!(format=Yaml, $($arg)*);
    };
}

/// Asserts a `Serialize` snapshot in RON format.
///
/// **Feature:** `ron` (disabled by default)
///
/// This works exactly like [`assert_yaml_snapshot!`]
/// but serializes in [RON](https://github.com/ron-rs/ron/) format instead of
/// YAML which retains some type information for more accurate comparisons.
///
/// Example:
///
/// ```no_run
/// # use insta::*;
/// assert_ron_snapshot!(vec![1, 2, 3]);
/// ```
///
/// The third argument to the macro can be an object expression for redaction.
/// It's in the form `{ selector => replacement }` or `match .. { selector => replacement }`.
/// For more information about redactions refer to the [redactions feature in
/// the guide](https://insta.rs/docs/redactions/).
///
/// The snapshot name is optional but can be provided as first argument.
#[cfg(feature = "ron")]
#[cfg_attr(docsrs, doc(cfg(feature = "ron")))]
#[macro_export]
macro_rules! assert_ron_snapshot {
    ($($arg:tt)*) => {
        $crate::_assert_serialized_snapshot!(format=Ron, $($arg)*);
    };
}

/// Asserts a `Serialize` snapshot in JSON format.
///
/// **Feature:** `json`
///
/// This works exactly like [`assert_yaml_snapshot!`] but serializes in JSON format.
/// This is normally not recommended because it makes diffs less reliable, but it can
/// be useful for certain specialized situations.
///
/// Example:
///
/// ```no_run
/// # use insta::*;
/// assert_json_snapshot!(vec![1, 2, 3]);
/// ```
///
/// The third argument to the macro can be an object expression for redaction.
/// It's in the form `{ selector => replacement }` or `match .. { selector => replacement }`.
/// For more information about redactions refer to the [redactions feature in
/// the guide](https://insta.rs/docs/redactions/).
///
/// The snapshot name is optional but can be provided as first argument.
#[cfg(feature = "json")]
#[cfg_attr(docsrs, doc(cfg(feature = "json")))]
#[macro_export]
macro_rules! assert_json_snapshot {
    ($($arg:tt)*) => {
        $crate::_assert_serialized_snapshot!(format=Json, $($arg)*);
    };
}

/// Asserts a `Serialize` snapshot in compact JSON format.
///
/// **Feature:** `json`
///
/// This works exactly like [`assert_json_snapshot!`] but serializes into a single
/// line for as long as the output is less than 120 characters.  This can be useful
/// in cases where you are working with small result outputs but comes at the cost
/// of slightly worse diffing behavior.
///
/// Example:
///
/// ```no_run
/// # use insta::*;
/// assert_compact_json_snapshot!(vec![1, 2, 3]);
/// ```
///
/// The third argument to the macro can be an object expression for redaction.
/// It's in the form `{ selector => replacement }` or `match .. { selector => replacement }`.
/// For more information about redactions refer to the [redactions feature in
/// the guide](https://insta.rs/docs/redactions/).
///
/// The snapshot name is optional but can be provided as first argument.
#[cfg(feature = "json")]
#[cfg_attr(docsrs, doc(cfg(feature = "json")))]
#[macro_export]
macro_rules! assert_compact_json_snapshot {
    ($($arg:tt)*) => {
        $crate::_assert_serialized_snapshot!(format=JsonCompact, $($arg)*);
    };
}

// The macro handles optional trailing commas for file snapshots.
#[doc(hidden)]
#[macro_export]
macro_rules! _assert_serialized_snapshot {
    // If there are redaction expressions and an inline snapshot, capture the
    // redactions expressions and pass to `_assert_snapshot_base`
    //
    // Note that if we could unify the Inline & File represenations of snapshots
    // redactions we could unify some of these branches.

    (format=$format:ident, $value:expr, $(match ..)? {$($k:expr => $v:expr),* $(,)?}, @$snapshot:literal) => {{
        let transform = |value| {
            $crate::_prepare_snapshot_for_redaction!(value, {$($k => $v),*}, $format, Inline)
        };
        $crate::_assert_snapshot_base!(transform=transform, $value, @$snapshot);
    }};
<<<<<<< HEAD
    // If there are redaction expressions and no name, add a auto-generated
    // name, call self
    //
    // Note that we can't just pass all exprs before the `match` and let
    // `_assert_snapshot_base` handle them, we need the below few branches
    // copying the logic; since there can be ambiguity with a `match`
    // expression.
    (format=$format:ident, $value:expr, $(match ..)? {$($k:expr => $v:expr),*$(,)?}) => {{
        $crate::_assert_serialized_snapshot!(format=$format, $crate::_macro_support::AutoName, $value, {$($k => $v),*});
    }};
    // If there are redaction expressions and no debug_expr, capture and pass to `_assert_snapshot_base`
    (format=$format:ident, $name:expr, $value:expr, $(match ..)? {$($k:expr => $v:expr),*$(,)?}) => {{
=======
    // If there are redaction expressions and no name, add a auto-generated name, call self
    (format=$format:ident, $value:expr, $(match ..)? {$($k:expr => $v:expr),* $(,)?} $(,)?) => {{
        $crate::_assert_serialized_snapshot!(format=$format, $crate::_macro_support::AutoName, $value, {$($k => $v),*});
    }};
    // If there are redaction expressions, capture and pass to `_assert_snapshot_base`
    (format=$format:ident, $name:expr, $value:expr, $(match ..)? {$($k:expr => $v:expr),* $(,)?} $(,)?) => {{
>>>>>>> 8379841b
        let transform = |value| {
            $crate::_prepare_snapshot_for_redaction!(value, {$($k => $v),*}, $format, File)
        };
        $crate::_assert_snapshot_base!(transform=transform, $name, $value);
    }};
    // If there are redaction expressions, capture and pass to
    // `_assert_snapshot_base`.
    (format=$format:ident, $name:expr, $value:expr, $debug_expr:expr, $(match ..)? {$($k:expr => $v:expr),*$(,)?}) => {{
        let transform = |value| {
            $crate::_prepare_snapshot_for_redaction!(value, {$($k => $v),*}, $format, File)
        };
        $crate::_assert_snapshot_base!(transform=transform, $name, $value, $debug_expr);
    }};
    // If there's an inline snapshot, capture serialization function and pass to
    // `_assert_snapshot_base`, specifying `Inline`
    //
    (format=$format:ident, $($arg:expr),*, @$snapshot:literal) => {{
        let transform = |value| {$crate::_macro_support::serialize_value(
            &value,
            $crate::_macro_support::SerializationFormat::$format,
            $crate::_macro_support::SnapshotLocation::Inline
        )};
        $crate::_assert_snapshot_base!(transform = transform, $($arg),*, @$snapshot);
    }};
    // Capture serialization function and pass to `_assert_snapshot_base`,
    // specifying `File`
    (format=$format:ident, $($arg:expr),* $(,)?) => {{
        let transform = |value| {$crate::_macro_support::serialize_value(
            &value,
            $crate::_macro_support::SerializationFormat::$format,
            $crate::_macro_support::SnapshotLocation::File
        )};
        $crate::_assert_snapshot_base!(transform=transform, $($arg),*);
    }};
}

#[cfg(feature = "redactions")]
#[doc(hidden)]
#[macro_export]
macro_rules! _prepare_snapshot_for_redaction {
    ($value:expr, {$($k:expr => $v:expr),*}, $format:ident, $location:ident) => {
        {
            let vec = vec![
                $((
                    $crate::_macro_support::Selector::parse($k).unwrap(),
                    $crate::_macro_support::Redaction::from($v)
                ),)*
            ];
            $crate::_macro_support::serialize_value_redacted(
                &$value,
                &vec,
                $crate::_macro_support::SerializationFormat::$format,
                $crate::_macro_support::SnapshotLocation::$location
            )
        }
    }
}

#[cfg(not(feature = "redactions"))]
#[doc(hidden)]
#[macro_export]
macro_rules! _prepare_snapshot_for_redaction {
    ($value:expr, {$($k:expr => $v:expr),*}, $format:ident, $location:ident) => {
        compile_error!("insta was compiled without redaction support.");
    };
}

/// Asserts a `Debug` snapshot.
///
/// The value needs to implement the `fmt::Debug` trait.  This is useful for
/// simple values that do not implement the `Serialize` trait, but does not
/// permit redactions.
///
/// Debug is called with `"{:#?}"`, which means this uses pretty-print.
#[macro_export]
macro_rules! assert_debug_snapshot {
    ($($arg:tt)*) => {
        $crate::_assert_snapshot_base!(transform=|v| format!("{:#?}", v), $($arg)*)
    };
}

// A helper macro which takes a closure as `transform`, and runs the closure on
// the value. This allows us to implement other macros with a small wrapper. All
// snapshot macros eventually call this macro.
//
// The macro handles optional trailing commas in file snapshots.
#[doc(hidden)]
#[macro_export]
macro_rules! _assert_snapshot_base {
    // If there's an inline literal value, wrap the literal in a
    // `ReferenceValue::Inline`, call self.
    (transform=$transform:expr, $($arg:expr),*, @$snapshot:literal $(,)?) => {
        $crate::_assert_snapshot_base!(
            transform = $transform,
            #[allow(clippy::needless_raw_string_hashes)]
            $crate::_macro_support::ReferenceValue::Inline($snapshot),
            $($arg),*
        )
    };
    // If there's no debug_expr, use the stringified value, call self.
    (transform=$transform:expr, $name:expr, $value:expr $(,)?) => {
        $crate::_assert_snapshot_base!(transform = $transform, $name, $value, stringify!($value))
    };
    // If there's no name (and necessarily no debug expr), auto generate the
    // name, call self.
    (transform=$transform:expr, $value:expr $(,)?) => {
        $crate::_assert_snapshot_base!(
            transform = $transform,
            $crate::_macro_support::AutoName,
            $value
        )
    };
    // The main macro body — every call to this macro should end up here.
    (transform=$transform:expr, $name:expr, $value:expr, $debug_expr:expr $(,)?) => {
        $crate::_macro_support::assert_snapshot(
            $name.into(),
            #[allow(clippy::redundant_closure_call)]
            &$transform(&$value),
            env!("CARGO_MANIFEST_DIR"),
            $crate::_function_name!(),
            module_path!(),
            file!(),
            line!(),
            $debug_expr,
        )
        .unwrap()
    };
}

/// Asserts a `Display` snapshot.
///
/// This is now deprecated, replaced by the more generic `assert_snapshot!()`
#[macro_export]
#[deprecated = "use assert_snapshot!() instead"]
macro_rules! assert_display_snapshot {
    ($($arg:tt)*) => {
        $crate::assert_snapshot!($($arg)*)
    };
}

/// Asserts a string snapshot.
///
/// This is the simplest of all assertion methods.  It accepts any value that
/// implements `fmt::Display`.
///
/// ```no_run
/// # use insta::*;
/// assert_snapshot!("reference value to snapshot");
/// ```
///
/// Optionally a third argument can be given as an expression to be stringified
/// as the debug expression.  For more information on this, check out
/// https://insta.rs/docs/snapshot-types/.
#[macro_export]
macro_rules! assert_snapshot {
    ($($arg:tt)*) => {
        $crate::_assert_snapshot_base!(transform=|v| format!("{}", v), $($arg)*)
    };
}

/// Settings configuration macro.
///
/// This macro lets you bind some [`Settings`](crate::Settings) temporarily.  The first argument
/// takes key value pairs that should be set, the second is the block to
/// execute.  All settings can be set (`sort_maps => value` maps to `set_sort_maps(value)`).
/// The exception are redactions which can only be set to a vector this way.
///
/// This example:
///
/// ```rust
/// insta::with_settings!({sort_maps => true}, {
///     // run snapshot test here
/// });
/// ```
///
/// Is equivalent to the following:
///
/// ```rust
/// # use insta::Settings;
/// let mut settings = Settings::clone_current();
/// settings.set_sort_maps(true);
/// settings.bind(|| {
///     // run snapshot test here
/// });
/// ```
///
/// Note: before insta 0.17 this macro used
/// [`Settings::new`](crate::Settings::new) which meant that original settings
/// were always reset rather than extended.
#[macro_export]
macro_rules! with_settings {
    ({$($k:ident => $v:expr),*$(,)?}, $body:block) => {{
        let mut settings = $crate::Settings::clone_current();
        $(
            settings._private_inner_mut().$k($v);
        )*
        settings.bind(|| $body)
    }}
}

/// Executes a closure for all input files matching a glob.
///
/// The closure is passed the path to the file.  You can use [`std::fs::read_to_string`]
/// or similar functions to load the file and process it.
///
/// ```
/// # use insta::{assert_snapshot, glob, Settings};
/// # let mut settings = Settings::clone_current();
/// # settings.set_allow_empty_glob(true);
/// # let _dropguard = settings.bind_to_scope();
/// use std::fs;
///
/// glob!("inputs/*.txt", |path| {
///     let input = fs::read_to_string(path).unwrap();
///     assert_snapshot!(input.to_uppercase());
/// });
/// ```
///
/// The `INSTA_GLOB_FILTER` environment variable can be set to only execute certain files.
/// The format of the filter is a semicolon separated filter.  For instance by setting
/// `INSTA_GLOB_FILTER` to `foo-*txt;bar-*.txt` only files starting with `foo-` or `bar-`
/// end ending in `.txt` will be executed.  When using `cargo-insta` the `--glob-filter`
/// option can be used instead.
///
/// Another effect of the globbing system is that snapshot failures within the glob macro
/// are deferred until the end of of it.  In other words this means that each snapshot
/// assertion within the `glob!` block are reported.  It can be disabled by setting
/// `INSTA_GLOB_FAIL_FAST` environment variable to `1`.
///
/// A three-argument version of this macro allows specifying a base directory
/// for the glob to start in. This allows globbing in arbitrary directories,
/// including parent directories:
///
/// ```
/// # use insta::{assert_snapshot, glob, Settings};
/// # let mut settings = Settings::clone_current();
/// # settings.set_allow_empty_glob(true);
/// # let _dropguard = settings.bind_to_scope();
/// use std::fs;
///
/// glob!("../test_data", "inputs/*.txt", |path| {
///     let input = fs::read_to_string(path).unwrap();
///     assert_snapshot!(input.to_uppercase());
/// });
/// ```
#[cfg(feature = "glob")]
#[cfg_attr(docsrs, doc(cfg(feature = "glob")))]
#[macro_export]
macro_rules! glob {
    ($base_path:expr, $glob:expr, $closure:expr) => {{
        use std::path::Path;
        let base = $crate::_macro_support::get_cargo_workspace(env!("CARGO_MANIFEST_DIR"))
            .join(Path::new(file!()).parent().unwrap())
            .join($base_path)
            .to_path_buf();

        // we try to canonicalize but on some platforms (eg: wasm) that might not work, so
        // we instead silently fall back.
        let base = base.canonicalize().unwrap_or_else(|_| base);
        $crate::_macro_support::glob_exec(env!("CARGO_MANIFEST_DIR"), &base, $glob, $closure);
    }};

    ($glob:expr, $closure:expr) => {{
        insta::glob!(".", $glob, $closure)
    }};
}

/// Utility macro to permit a multi-snapshot run where all snapshots match.
///
/// Within this block, insta will allow an assertion to be run more than once
/// (even inline) without generating another snapshot.  Instead it will assert
/// that snapshot expressions visited more than once are matching.
///
/// ```rust
/// insta::allow_duplicates! {
///     for x in (0..10).step_by(2) {
///         let is_even = x % 2 == 0;
///         insta::assert_debug_snapshot!(is_even, @"true");
///     }
/// }
/// ```
///
/// The first snapshot assertion will be used as a gold master and every further
/// assertion will be checked against it.  If they don't match the assertion will
/// fail.
#[macro_export]
macro_rules! allow_duplicates {
    ($($x:tt)*) => {
        $crate::_macro_support::with_allow_duplicates(|| {
            $($x)*
        })
    }
}<|MERGE_RESOLUTION|>--- conflicted
+++ resolved
@@ -235,7 +235,6 @@
         };
         $crate::_assert_snapshot_base!(transform=transform, $value, @$snapshot);
     }};
-<<<<<<< HEAD
     // If there are redaction expressions and no name, add a auto-generated
     // name, call self
     //
@@ -243,19 +242,12 @@
     // `_assert_snapshot_base` handle them, we need the below few branches
     // copying the logic; since there can be ambiguity with a `match`
     // expression.
-    (format=$format:ident, $value:expr, $(match ..)? {$($k:expr => $v:expr),*$(,)?}) => {{
-        $crate::_assert_serialized_snapshot!(format=$format, $crate::_macro_support::AutoName, $value, {$($k => $v),*});
-    }};
-    // If there are redaction expressions and no debug_expr, capture and pass to `_assert_snapshot_base`
-    (format=$format:ident, $name:expr, $value:expr, $(match ..)? {$($k:expr => $v:expr),*$(,)?}) => {{
-=======
-    // If there are redaction expressions and no name, add a auto-generated name, call self
     (format=$format:ident, $value:expr, $(match ..)? {$($k:expr => $v:expr),* $(,)?} $(,)?) => {{
         $crate::_assert_serialized_snapshot!(format=$format, $crate::_macro_support::AutoName, $value, {$($k => $v),*});
     }};
-    // If there are redaction expressions, capture and pass to `_assert_snapshot_base`
+    // If there are redaction expressions and no debug_expr, capture and pass to
+    // `_assert_snapshot_base`
     (format=$format:ident, $name:expr, $value:expr, $(match ..)? {$($k:expr => $v:expr),* $(,)?} $(,)?) => {{
->>>>>>> 8379841b
         let transform = |value| {
             $crate::_prepare_snapshot_for_redaction!(value, {$($k => $v),*}, $format, File)
         };
