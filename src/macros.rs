/// Utility macro to return the name of the current function.
#[doc(hidden)]
#[macro_export]
macro_rules! _function_name {
    () => {{
        fn f() {}
        fn type_name_of_val<T>(_: T) -> &'static str {
            std::any::type_name::<T>()
        }
        let mut name = type_name_of_val(f).strip_suffix("::f").unwrap_or("");
        while let Some(rest) = name.strip_suffix("::{{closure}}") {
            name = rest;
        }
        name
    }};
}

/// Asserts a `Serialize` snapshot in CSV format.
///
/// **Feature:** `csv` (disabled by default)
///
/// This works exactly like [`assert_yaml_snapshot!`]
/// but serializes in [CSV](https://github.com/burntsushi/rust-csv) format instead of
/// YAML.
///
/// Example:
///
/// ```no_run
/// insta::assert_csv_snapshot!(vec![1, 2, 3]);
/// ```
///
/// The third argument to the macro can be an object expression for redaction.
/// It's in the form `{ selector => replacement }` or `match .. { selector => replacement }`.
/// For more information about redactions refer to the [redactions feature in
/// the guide](https://insta.rs/docs/redactions/).
///
/// The snapshot name is optional but can be provided as first argument.
#[cfg(feature = "csv")]
#[cfg_attr(docsrs, doc(cfg(feature = "csv")))]
#[macro_export]
macro_rules! assert_csv_snapshot {
<<<<<<< HEAD
    ($($arg:tt)*) => {
        $crate::_assert_serialized_snapshot!(format=Csv, $($arg)*);
    };
=======
    ($value:expr, @$snapshot:literal) => {{
        $crate::_assert_serialized_snapshot!($value, Csv, @$snapshot);
    }};
    ($value:expr, $(match ..)? {$($k:expr => $v:expr),*$(,)?}, @$snapshot:literal) => {{
        $crate::_assert_serialized_snapshot!($value, {$($k => $v),*}, Csv, @$snapshot);
    }};
    ($value:expr, $(match ..)? {$($k:expr => $v:expr),*$(,)?}) => {{
        $crate::_assert_serialized_snapshot!($crate::_macro_support::AutoName, $value, {$($k => $v),*}, Csv);
    }};
    ($name:expr, $value:expr) => {{
        $crate::_assert_serialized_snapshot!(Some($name), $value, Csv);
    }};
    ($name:expr, $value:expr, $(match ..)? {$($k:expr => $v:expr),*$(,)?}) => {{
        $crate::_assert_serialized_snapshot!(Some($name), $value, {$($k => $v),*}, Csv);
    }};
    ($value:expr) => {{
        $crate::_assert_serialized_snapshot!($crate::_macro_support::AutoName, $value, Csv);
    }};
>>>>>>> 7b85f728
}

/// Asserts a `Serialize` snapshot in TOML format.
///
/// **Feature:** `toml` (disabled by default)
///
/// This works exactly like [`assert_yaml_snapshot!`]
/// but serializes in [TOML](https://github.com/alexcrichton/toml-rs) format instead of
/// YAML.  Note that TOML cannot represent all values due to limitations in the
/// format.
///
/// Example:
///
/// ```no_run
/// insta::assert_toml_snapshot!(vec![1, 2, 3]);
/// ```
///
/// The third argument to the macro can be an object expression for redaction.
/// It's in the form `{ selector => replacement }` or `match .. { selector => replacement }`.
/// For more information about redactions refer to the [redactions feature in
/// the guide](https://insta.rs/docs/redactions/).
///
/// The snapshot name is optional but can be provided as first argument.
#[cfg(feature = "toml")]
#[cfg_attr(docsrs, doc(cfg(feature = "toml")))]
#[macro_export]
macro_rules! assert_toml_snapshot {
<<<<<<< HEAD
    ($($arg:tt)*) => {
        $crate::_assert_serialized_snapshot!(format=Toml, $($arg)*);
    };
=======
    ($value:expr, @$snapshot:literal) => {{
        $crate::_assert_serialized_snapshot!($value, Toml, @$snapshot);
    }};
    ($value:expr, $(match ..)? {$($k:expr => $v:expr),*$(,)?}, @$snapshot:literal) => {{
        $crate::_assert_serialized_snapshot!($value, {$($k => $v),*}, Toml, @$snapshot);
    }};
    ($value:expr, $(match ..)? {$($k:expr => $v:expr),*$(,)?}) => {{
        $crate::_assert_serialized_snapshot!($crate::_macro_support::AutoName, $value, {$($k => $v),*}, Toml);
    }};
    ($name:expr, $value:expr) => {{
        $crate::_assert_serialized_snapshot!(Some($name), $value, Toml);
    }};
    ($name:expr, $value:expr, $(match ..)? {$($k:expr => $v:expr),*$(,)?}) => {{
        $crate::_assert_serialized_snapshot!(Some($name), $value, {$($k => $v),*}, Toml);
    }};
    ($value:expr) => {{
        $crate::_assert_serialized_snapshot!($crate::_macro_support::AutoName, $value, Toml);
    }};
>>>>>>> 7b85f728
}

/// Asserts a `Serialize` snapshot in YAML format.
///
/// **Feature:** `yaml`
///
/// The value needs to implement the `serde::Serialize` trait and the snapshot
/// will be serialized in YAML format.  This does mean that unlike the debug
/// snapshot variant the type of the value does not appear in the output.
/// You can however use the `assert_ron_snapshot!` macro to dump out
/// the value in [RON](https://github.com/ron-rs/ron/) format which retains some
/// type information for more accurate comparisons.
///
/// Example:
///
/// ```no_run
/// # use insta::*;
/// assert_yaml_snapshot!(vec![1, 2, 3]);
/// ```
///
/// Unlike the [`assert_debug_snapshot!`]
/// macro, this one has a secondary mode where redactions can be defined.
///
/// The third argument to the macro can be an object expression for redaction.
/// It's in the form `{ selector => replacement }` or `match .. { selector => replacement }`.
/// For more information about redactions refer to the [redactions feature in
/// the guide](https://insta.rs/docs/redactions/).
///
/// Example:
///
#[cfg_attr(feature = "redactions", doc = " ```no_run")]
#[cfg_attr(not(feature = "redactions"), doc = " ```ignore")]
/// # use insta::*; use serde::Serialize;
/// # #[derive(Serialize)] struct Value; let value = Value;
/// assert_yaml_snapshot!(value, {
///     ".key.to.redact" => "[replacement value]",
///     ".another.key.*.to.redact" => 42
/// });
/// ```
///
/// The replacement value can be a string, integer or any other primitive value.
///
/// For inline usage the format is `(expression, @reference_value)` where the
/// reference value must be a string literal.  If you make the initial snapshot
/// just use an empty string (`@""`).
///
/// The snapshot name is optional but can be provided as first argument.
#[cfg(feature = "yaml")]
#[cfg_attr(docsrs, doc(cfg(feature = "yaml")))]
#[macro_export]
macro_rules! assert_yaml_snapshot {
<<<<<<< HEAD
    ($($arg:tt)*) => {
        $crate::_assert_serialized_snapshot!(format=Yaml, $($arg)*);
    };
=======
    ($value:expr, @$snapshot:literal) => {{
        $crate::_assert_serialized_snapshot!($value, Yaml, @$snapshot);
    }};
    ($value:expr, $(match ..)? {$($k:expr => $v:expr),*$(,)?}, @$snapshot:literal) => {{
        $crate::_assert_serialized_snapshot!($value, {$($k => $v),*}, Yaml, @$snapshot);
    }};
    ($value:expr, $(match ..)? {$($k:expr => $v:expr),*$(,)?}) => {{
        $crate::_assert_serialized_snapshot!($crate::_macro_support::AutoName, $value, {$($k => $v),*}, Yaml);
    }};
    ($name:expr, $value:expr) => {{
        $crate::_assert_serialized_snapshot!(Some($name), $value, Yaml);
    }};
    ($name:expr, $value:expr, $(match ..)? {$($k:expr => $v:expr),*$(,)?}) => {{
        $crate::_assert_serialized_snapshot!(Some($name), $value, {$($k => $v),*}, Yaml);
    }};
    ($value:expr) => {{
        $crate::_assert_serialized_snapshot!($crate::_macro_support::AutoName, $value, Yaml);
    }};
>>>>>>> 7b85f728
}

/// Asserts a `Serialize` snapshot in RON format.
///
/// **Feature:** `ron` (disabled by default)
///
/// This works exactly like [`assert_yaml_snapshot!`]
/// but serializes in [RON](https://github.com/ron-rs/ron/) format instead of
/// YAML which retains some type information for more accurate comparisons.
///
/// Example:
///
/// ```no_run
/// # use insta::*;
/// assert_ron_snapshot!(vec![1, 2, 3]);
/// ```
///
/// The third argument to the macro can be an object expression for redaction.
/// It's in the form `{ selector => replacement }` or `match .. { selector => replacement }`.
/// For more information about redactions refer to the [redactions feature in
/// the guide](https://insta.rs/docs/redactions/).
///
/// The snapshot name is optional but can be provided as first argument.
#[cfg(feature = "ron")]
#[cfg_attr(docsrs, doc(cfg(feature = "ron")))]
#[macro_export]
macro_rules! assert_ron_snapshot {
<<<<<<< HEAD
    ($($arg:tt)*) => {
        $crate::_assert_serialized_snapshot!(format=Ron, $($arg)*);
    };
=======
    ($value:expr, @$snapshot:literal) => {{
        $crate::_assert_serialized_snapshot!($value, Ron, @$snapshot);
    }};
    ($value:expr, $(match ..)? {$($k:expr => $v:expr),*$(,)?}, @$snapshot:literal) => {{
        $crate::_assert_serialized_snapshot!($value, {$($k => $v),*}, Ron, @$snapshot);
    }};
    ($value:expr, $(match ..)? {$($k:expr => $v:expr),*$(,)?}) => {{
        $crate::_assert_serialized_snapshot!($crate::_macro_support::AutoName, $value, {$($k => $v),*}, Ron);
    }};
    ($name:expr, $value:expr) => {{
        $crate::_assert_serialized_snapshot!(Some($name), $value, Ron);
    }};
    ($name:expr, $value:expr, $(match ..)? {$($k:expr => $v:expr),*$(,)?}) => {{
        $crate::_assert_serialized_snapshot!(Some($name), $value, {$($k => $v),*}, Ron);
    }};
    ($value:expr) => {{
        $crate::_assert_serialized_snapshot!($crate::_macro_support::AutoName, $value, Ron);
    }};
>>>>>>> 7b85f728
}

/// Asserts a `Serialize` snapshot in JSON format.
///
/// **Feature:** `json`
///
/// This works exactly like [`assert_yaml_snapshot!`] but serializes in JSON format.
/// This is normally not recommended because it makes diffs less reliable, but it can
/// be useful for certain specialized situations.
///
/// Example:
///
/// ```no_run
/// # use insta::*;
/// assert_json_snapshot!(vec![1, 2, 3]);
/// ```
///
/// The third argument to the macro can be an object expression for redaction.
/// It's in the form `{ selector => replacement }` or `match .. { selector => replacement }`.
/// For more information about redactions refer to the [redactions feature in
/// the guide](https://insta.rs/docs/redactions/).
///
/// The snapshot name is optional but can be provided as first argument.
#[cfg(feature = "json")]
#[cfg_attr(docsrs, doc(cfg(feature = "json")))]
#[macro_export]
macro_rules! assert_json_snapshot {
<<<<<<< HEAD
    ($($arg:tt)*) => {
        $crate::_assert_serialized_snapshot!(format=Json, $($arg)*);
    };
=======
    ($value:expr, @$snapshot:literal) => {{
        $crate::_assert_serialized_snapshot!($value, Json, @$snapshot);
    }};
    ($value:expr, $(match ..)? {$($k:expr => $v:expr),*$(,)?}, @$snapshot:literal) => {{
        $crate::_assert_serialized_snapshot!($value, {$($k => $v),*}, Json, @$snapshot);
    }};
    ($value:expr, $(match ..)? {$($k:expr => $v:expr),*$(,)?}) => {{
        $crate::_assert_serialized_snapshot!($crate::_macro_support::AutoName, $value, {$($k => $v),*}, Json);
    }};
    ($name:expr, $value:expr) => {{
        $crate::_assert_serialized_snapshot!(Some($name), $value, Json);
    }};
    ($name:expr, $value:expr, $(match ..)? {$($k:expr => $v:expr),*$(,)?}) => {{
        $crate::_assert_serialized_snapshot!(Some($name), $value, {$($k => $v),*}, Json);
    }};
    ($value:expr) => {{
        $crate::_assert_serialized_snapshot!($crate::_macro_support::AutoName, $value, Json);
    }};
>>>>>>> 7b85f728
}

/// Asserts a `Serialize` snapshot in compact JSON format.
///
/// **Feature:** `json`
///
/// This works exactly like [`assert_json_snapshot!`] but serializes into a single
/// line for as long as the output is less than 120 characters.  This can be useful
/// in cases where you are working with small result outputs but comes at the cost
/// of slightly worse diffing behavior.
///
/// Example:
///
/// ```no_run
/// # use insta::*;
/// assert_compact_json_snapshot!(vec![1, 2, 3]);
/// ```
///
/// The third argument to the macro can be an object expression for redaction.
/// It's in the form `{ selector => replacement }` or `match .. { selector => replacement }`.
/// For more information about redactions refer to the [redactions feature in
/// the guide](https://insta.rs/docs/redactions/).
///
/// The snapshot name is optional but can be provided as first argument.
#[cfg(feature = "json")]
#[cfg_attr(docsrs, doc(cfg(feature = "json")))]
#[macro_export]
macro_rules! assert_compact_json_snapshot {
    ($($arg:tt)*) => {
        $crate::_assert_serialized_snapshot!(format=JsonCompact, $($arg)*);
    };
}

#[doc(hidden)]
#[macro_export]
macro_rules! _assert_serialized_snapshot {
    // If there are redaction expressions and an inline snapshot, capture
    // the redactions expressions and pass to `_assert_snapshot_base`
    //
    // Note that if we could unify the Inline & File represenations of snapshots
    // redactions we could unify some of these branches.
    (format=$format:ident, $value:expr, {$($k:expr => $v:expr),*$(,)?}, @$snapshot:literal) => {{
        let transform = |value| {
            let (_, value) = $crate::_prepare_snapshot_for_redaction!(value, {$($k => $v),*}, $format, Inline);
            value
        };
        $crate::_assert_snapshot_base!(transform=transform, $value, @$snapshot);
    }};
    // If there are redaction expressions and no name, add a auto-generated name, call self
    (format=$format:ident, $value:expr, {$($k:expr => $v:expr),*$(,)?}) => {{
        $crate::_assert_serialized_snapshot!(format=$format, $crate::_macro_support::AutoName, $value, {$($k => $v),*});
    }};
    // If there are redaction expressions, capture and pass to `_assert_snapshot_base`
    (format=$format:ident, $name:expr, $value:expr, {$($k:expr => $v:expr),*$(,)?}) => {{
        let transform = |value| {
            let (_, value) = $crate::_prepare_snapshot_for_redaction!(value, {$($k => $v),*}, $format, File);
            value
        };
        $crate::_assert_snapshot_base!(transform=transform, $name, $value);
    }};
    // If there's an inline snapshot, capture serialization function and pass to
    // `_assert_snapshot_base`, specifying `Inline`
      (format=$format:ident, $($arg:expr),*, @$snapshot:literal) => {{
        let transform = |value| {$crate::_macro_support::serialize_value(
            &value,
            $crate::_macro_support::SerializationFormat::$format,
            $crate::_macro_support::SnapshotLocation::Inline
        )};
        $crate::_assert_snapshot_base!(transform = transform, $($arg),*, @$snapshot);
    }};
    // Capture serialization function and pass to `_assert_snapshot_base`,
    // specifing `File`
    (format=$format:ident, $($arg:expr),* $(,)?) => {{
        let transform = |value| {$crate::_macro_support::serialize_value(
            &value,
            $crate::_macro_support::SerializationFormat::$format,
            $crate::_macro_support::SnapshotLocation::File
        )};
        $crate::_assert_snapshot_base!(transform = transform, $($arg),*);
    }};
}

#[cfg(feature = "redactions")]
#[doc(hidden)]
#[macro_export]
macro_rules! _prepare_snapshot_for_redaction {
    ($value:expr, {$($k:expr => $v:expr),*$(,)?}, $format:ident, $location:ident) => {
        {
            let vec = vec![
                $((
                    $crate::_macro_support::Selector::parse($k).unwrap(),
                    $crate::_macro_support::Redaction::from($v)
                ),)*
            ];
            let value = $crate::_macro_support::serialize_value_redacted(
                &$value,
                &vec,
                $crate::_macro_support::SerializationFormat::$format,
                $crate::_macro_support::SnapshotLocation::$location
            );
            (vec, value)
        }
    }
}

#[cfg(not(feature = "redactions"))]
#[doc(hidden)]
#[macro_export]
macro_rules! _prepare_snapshot_for_redaction {
    ($value:expr, {$($k:expr => $v:expr),*$(,)?}, $format:ident, $location:ident) => {
        compile_error!("insta was compiled without redaction support.");
    };
}

/// Asserts a `Debug` snapshot.
///
/// The value needs to implement the `fmt::Debug` trait.  This is useful for
/// simple values that do not implement the `Serialize` trait, but does not
/// permit redactions.
///
/// Debug is called with `"{:#?}"`, which means this uses pretty-print.
#[macro_export]
macro_rules! assert_debug_snapshot {
    ($($arg:tt)*) => {
        $crate::_assert_snapshot_base!(transform=|v| format!("{:#?}", v), $($arg)*)
    };
}

// A helper macro which takes a closure as `transform`, and runs the closure on
// the value. This allows us to implement other macros with a small wrapper.
#[doc(hidden)]
#[macro_export]
macro_rules! _assert_snapshot_base {
    // If there's an inline literal value, wrap the literal in a
    // `ReferenceValue::Inline`, call self.
    (transform=$transform:expr, $($arg:expr),*, @$snapshot:literal) => {
        $crate::_assert_snapshot_base!(
            transform = $transform,
            #[allow(clippy::needless_raw_string_hashes)]
            $crate::_macro_support::ReferenceValue::Inline($snapshot),
            $($arg),*
        )
    };
    // If there's no debug_expr, use the stringified value, call self.
    (transform=$transform:expr, $name:expr, $value:expr) => {
        $crate::_assert_snapshot_base!(transform = $transform, $name, $value, stringify!($value))
    };
    // If there's no name (and necessarily no debug expr), auto generate the
    // name, call self.
    (transform=$transform:expr, $value:expr) => {
        $crate::_assert_snapshot_base!(
            transform = $transform,
            $crate::_macro_support::AutoName,
            $value
        )
    };
    // The main macro body — every call to this macro should end up here.
    (transform=$transform:expr, $name:expr, $value:expr, $debug_expr:expr) => {
        $crate::_macro_support::assert_snapshot(
            $name.into(),
            #[allow(clippy::redundant_closure_call)]
            &$transform($value),
            env!("CARGO_MANIFEST_DIR"),
            $crate::_function_name!(),
            module_path!(),
            file!(),
            line!(),
            $debug_expr,
        )
        .unwrap()
    };
}

/// Asserts a `Display` snapshot.
///
/// This is now deprecated, replaced by the more generic `assert_snapshot!()`
#[macro_export]
#[deprecated = "use assert_snapshot!() instead"]
macro_rules! assert_display_snapshot {
    ($($arg:tt)*) => {
        $crate::assert_snapshot!($($arg)*)
    };
}

/// Asserts a string snapshot.
///
/// This is the simplest of all assertion methods.  It accepts any value that
/// implements `fmt::Display`.
///
/// ```no_run
/// # use insta::*;
/// assert_snapshot!("reference value to snapshot");
/// ```
///
/// Optionally a third argument can be given as an expression to be stringified
/// as the debug expression.  For more information on this, check out
/// https://insta.rs/docs/snapshot-types/.
#[macro_export]
macro_rules! assert_snapshot {
    ($($arg:tt)*) => {
        $crate::_assert_snapshot_base!(transform=|v| format!("{}", v), $($arg)*)
    };
}

/// Settings configuration macro.
///
/// This macro lets you bind some [`Settings`](crate::Settings) temporarily.  The first argument
/// takes key value pairs that should be set, the second is the block to
/// execute.  All settings can be set (`sort_maps => value` maps to `set_sort_maps(value)`).
/// The exception are redactions which can only be set to a vector this way.
///
/// This example:
///
/// ```rust
/// insta::with_settings!({sort_maps => true}, {
///     // run snapshot test here
/// });
/// ```
///
/// Is equivalent to the following:
///
/// ```rust
/// # use insta::Settings;
/// let mut settings = Settings::clone_current();
/// settings.set_sort_maps(true);
/// settings.bind(|| {
///     // run snapshot test here
/// });
/// ```
///
/// Note: before insta 0.17 this macro used
/// [`Settings::new`](crate::Settings::new) which meant that original settings
/// were always reset rather than extended.
#[macro_export]
macro_rules! with_settings {
    ({$($k:ident => $v:expr),*$(,)?}, $body:block) => {{
        let mut settings = $crate::Settings::clone_current();
        $(
            settings._private_inner_mut().$k($v);
        )*
        settings.bind(|| $body)
    }}
}

/// Executes a closure for all input files matching a glob.
///
/// The closure is passed the path to the file.  You can use [`std::fs::read_to_string`]
/// or similar functions to load the file and process it.
///
/// ```
/// # use insta::{assert_snapshot, glob, Settings};
/// # let mut settings = Settings::clone_current();
/// # settings.set_allow_empty_glob(true);
/// # let _dropguard = settings.bind_to_scope();
/// use std::fs;
///
/// glob!("inputs/*.txt", |path| {
///     let input = fs::read_to_string(path).unwrap();
///     assert_snapshot!(input.to_uppercase());
/// });
/// ```
///
/// The `INSTA_GLOB_FILTER` environment variable can be set to only execute certain files.
/// The format of the filter is a semicolon separated filter.  For instance by setting
/// `INSTA_GLOB_FILTER` to `foo-*txt;bar-*.txt` only files starting with `foo-` or `bar-`
/// end ending in `.txt` will be executed.  When using `cargo-insta` the `--glob-filter`
/// option can be used instead.
///
/// Another effect of the globbing system is that snapshot failures within the glob macro
/// are deferred until the end of of it.  In other words this means that each snapshot
/// assertion within the `glob!` block are reported.  It can be disabled by setting
/// `INSTA_GLOB_FAIL_FAST` environment variable to `1`.
///
/// A three-argument version of this macro allows specifying a base directory
/// for the glob to start in. This allows globbing in arbitrary directories,
/// including parent directories:
///
/// ```
/// # use insta::{assert_snapshot, glob, Settings};
/// # let mut settings = Settings::clone_current();
/// # settings.set_allow_empty_glob(true);
/// # let _dropguard = settings.bind_to_scope();
/// use std::fs;
///
/// glob!("../test_data", "inputs/*.txt", |path| {
///     let input = fs::read_to_string(path).unwrap();
///     assert_snapshot!(input.to_uppercase());
/// });
/// ```
#[cfg(feature = "glob")]
#[cfg_attr(docsrs, doc(cfg(feature = "glob")))]
#[macro_export]
macro_rules! glob {
    ($base_path:expr, $glob:expr, $closure:expr) => {{
        use std::path::Path;
        let base = $crate::_macro_support::get_cargo_workspace(env!("CARGO_MANIFEST_DIR"))
            .join(Path::new(file!()).parent().unwrap())
            .join($base_path)
            .to_path_buf();

        // we try to canonicalize but on some platforms (eg: wasm) that might not work, so
        // we instead silently fall back.
        let base = base.canonicalize().unwrap_or_else(|_| base);
        $crate::_macro_support::glob_exec(env!("CARGO_MANIFEST_DIR"), &base, $glob, $closure);
    }};

    ($glob:expr, $closure:expr) => {{
        insta::glob!(".", $glob, $closure)
    }};
}

/// Utility macro to permit a multi-snapshot run where all snapshots match.
///
/// Within this block, insta will allow an assertion to be run more than once
/// (even inline) without generating another snapshot.  Instead it will assert
/// that snapshot expressions visited more than once are matching.
///
/// ```rust
/// insta::allow_duplicates! {
///     for x in (0..10).step_by(2) {
///         let is_even = x % 2 == 0;
///         insta::assert_debug_snapshot!(is_even, @"true");
///     }
/// }
/// ```
///
/// The first snapshot assertion will be used as a gold master and every further
/// assertion will be checked against it.  If they don't match the assertion will
/// fail.
#[macro_export]
macro_rules! allow_duplicates {
    ($($x:tt)*) => {
        $crate::_macro_support::with_allow_duplicates(|| {
            $($x)*
        })
    }
}<|MERGE_RESOLUTION|>--- conflicted
+++ resolved
@@ -39,30 +39,9 @@
 #[cfg_attr(docsrs, doc(cfg(feature = "csv")))]
 #[macro_export]
 macro_rules! assert_csv_snapshot {
-<<<<<<< HEAD
     ($($arg:tt)*) => {
         $crate::_assert_serialized_snapshot!(format=Csv, $($arg)*);
     };
-=======
-    ($value:expr, @$snapshot:literal) => {{
-        $crate::_assert_serialized_snapshot!($value, Csv, @$snapshot);
-    }};
-    ($value:expr, $(match ..)? {$($k:expr => $v:expr),*$(,)?}, @$snapshot:literal) => {{
-        $crate::_assert_serialized_snapshot!($value, {$($k => $v),*}, Csv, @$snapshot);
-    }};
-    ($value:expr, $(match ..)? {$($k:expr => $v:expr),*$(,)?}) => {{
-        $crate::_assert_serialized_snapshot!($crate::_macro_support::AutoName, $value, {$($k => $v),*}, Csv);
-    }};
-    ($name:expr, $value:expr) => {{
-        $crate::_assert_serialized_snapshot!(Some($name), $value, Csv);
-    }};
-    ($name:expr, $value:expr, $(match ..)? {$($k:expr => $v:expr),*$(,)?}) => {{
-        $crate::_assert_serialized_snapshot!(Some($name), $value, {$($k => $v),*}, Csv);
-    }};
-    ($value:expr) => {{
-        $crate::_assert_serialized_snapshot!($crate::_macro_support::AutoName, $value, Csv);
-    }};
->>>>>>> 7b85f728
 }
 
 /// Asserts a `Serialize` snapshot in TOML format.
@@ -90,30 +69,9 @@
 #[cfg_attr(docsrs, doc(cfg(feature = "toml")))]
 #[macro_export]
 macro_rules! assert_toml_snapshot {
-<<<<<<< HEAD
     ($($arg:tt)*) => {
         $crate::_assert_serialized_snapshot!(format=Toml, $($arg)*);
     };
-=======
-    ($value:expr, @$snapshot:literal) => {{
-        $crate::_assert_serialized_snapshot!($value, Toml, @$snapshot);
-    }};
-    ($value:expr, $(match ..)? {$($k:expr => $v:expr),*$(,)?}, @$snapshot:literal) => {{
-        $crate::_assert_serialized_snapshot!($value, {$($k => $v),*}, Toml, @$snapshot);
-    }};
-    ($value:expr, $(match ..)? {$($k:expr => $v:expr),*$(,)?}) => {{
-        $crate::_assert_serialized_snapshot!($crate::_macro_support::AutoName, $value, {$($k => $v),*}, Toml);
-    }};
-    ($name:expr, $value:expr) => {{
-        $crate::_assert_serialized_snapshot!(Some($name), $value, Toml);
-    }};
-    ($name:expr, $value:expr, $(match ..)? {$($k:expr => $v:expr),*$(,)?}) => {{
-        $crate::_assert_serialized_snapshot!(Some($name), $value, {$($k => $v),*}, Toml);
-    }};
-    ($value:expr) => {{
-        $crate::_assert_serialized_snapshot!($crate::_macro_support::AutoName, $value, Toml);
-    }};
->>>>>>> 7b85f728
 }
 
 /// Asserts a `Serialize` snapshot in YAML format.
@@ -165,30 +123,9 @@
 #[cfg_attr(docsrs, doc(cfg(feature = "yaml")))]
 #[macro_export]
 macro_rules! assert_yaml_snapshot {
-<<<<<<< HEAD
     ($($arg:tt)*) => {
         $crate::_assert_serialized_snapshot!(format=Yaml, $($arg)*);
     };
-=======
-    ($value:expr, @$snapshot:literal) => {{
-        $crate::_assert_serialized_snapshot!($value, Yaml, @$snapshot);
-    }};
-    ($value:expr, $(match ..)? {$($k:expr => $v:expr),*$(,)?}, @$snapshot:literal) => {{
-        $crate::_assert_serialized_snapshot!($value, {$($k => $v),*}, Yaml, @$snapshot);
-    }};
-    ($value:expr, $(match ..)? {$($k:expr => $v:expr),*$(,)?}) => {{
-        $crate::_assert_serialized_snapshot!($crate::_macro_support::AutoName, $value, {$($k => $v),*}, Yaml);
-    }};
-    ($name:expr, $value:expr) => {{
-        $crate::_assert_serialized_snapshot!(Some($name), $value, Yaml);
-    }};
-    ($name:expr, $value:expr, $(match ..)? {$($k:expr => $v:expr),*$(,)?}) => {{
-        $crate::_assert_serialized_snapshot!(Some($name), $value, {$($k => $v),*}, Yaml);
-    }};
-    ($value:expr) => {{
-        $crate::_assert_serialized_snapshot!($crate::_macro_support::AutoName, $value, Yaml);
-    }};
->>>>>>> 7b85f728
 }
 
 /// Asserts a `Serialize` snapshot in RON format.
@@ -216,30 +153,9 @@
 #[cfg_attr(docsrs, doc(cfg(feature = "ron")))]
 #[macro_export]
 macro_rules! assert_ron_snapshot {
-<<<<<<< HEAD
     ($($arg:tt)*) => {
         $crate::_assert_serialized_snapshot!(format=Ron, $($arg)*);
     };
-=======
-    ($value:expr, @$snapshot:literal) => {{
-        $crate::_assert_serialized_snapshot!($value, Ron, @$snapshot);
-    }};
-    ($value:expr, $(match ..)? {$($k:expr => $v:expr),*$(,)?}, @$snapshot:literal) => {{
-        $crate::_assert_serialized_snapshot!($value, {$($k => $v),*}, Ron, @$snapshot);
-    }};
-    ($value:expr, $(match ..)? {$($k:expr => $v:expr),*$(,)?}) => {{
-        $crate::_assert_serialized_snapshot!($crate::_macro_support::AutoName, $value, {$($k => $v),*}, Ron);
-    }};
-    ($name:expr, $value:expr) => {{
-        $crate::_assert_serialized_snapshot!(Some($name), $value, Ron);
-    }};
-    ($name:expr, $value:expr, $(match ..)? {$($k:expr => $v:expr),*$(,)?}) => {{
-        $crate::_assert_serialized_snapshot!(Some($name), $value, {$($k => $v),*}, Ron);
-    }};
-    ($value:expr) => {{
-        $crate::_assert_serialized_snapshot!($crate::_macro_support::AutoName, $value, Ron);
-    }};
->>>>>>> 7b85f728
 }
 
 /// Asserts a `Serialize` snapshot in JSON format.
@@ -267,30 +183,9 @@
 #[cfg_attr(docsrs, doc(cfg(feature = "json")))]
 #[macro_export]
 macro_rules! assert_json_snapshot {
-<<<<<<< HEAD
     ($($arg:tt)*) => {
         $crate::_assert_serialized_snapshot!(format=Json, $($arg)*);
     };
-=======
-    ($value:expr, @$snapshot:literal) => {{
-        $crate::_assert_serialized_snapshot!($value, Json, @$snapshot);
-    }};
-    ($value:expr, $(match ..)? {$($k:expr => $v:expr),*$(,)?}, @$snapshot:literal) => {{
-        $crate::_assert_serialized_snapshot!($value, {$($k => $v),*}, Json, @$snapshot);
-    }};
-    ($value:expr, $(match ..)? {$($k:expr => $v:expr),*$(,)?}) => {{
-        $crate::_assert_serialized_snapshot!($crate::_macro_support::AutoName, $value, {$($k => $v),*}, Json);
-    }};
-    ($name:expr, $value:expr) => {{
-        $crate::_assert_serialized_snapshot!(Some($name), $value, Json);
-    }};
-    ($name:expr, $value:expr, $(match ..)? {$($k:expr => $v:expr),*$(,)?}) => {{
-        $crate::_assert_serialized_snapshot!(Some($name), $value, {$($k => $v),*}, Json);
-    }};
-    ($value:expr) => {{
-        $crate::_assert_serialized_snapshot!($crate::_macro_support::AutoName, $value, Json);
-    }};
->>>>>>> 7b85f728
 }
 
 /// Asserts a `Serialize` snapshot in compact JSON format.
@@ -332,7 +227,7 @@
     //
     // Note that if we could unify the Inline & File represenations of snapshots
     // redactions we could unify some of these branches.
-    (format=$format:ident, $value:expr, {$($k:expr => $v:expr),*$(,)?}, @$snapshot:literal) => {{
+    (format=$format:ident, $value:expr, $(match ..)? {$($k:expr => $v:expr),*$(,)?}, @$snapshot:literal) => {{
         let transform = |value| {
             let (_, value) = $crate::_prepare_snapshot_for_redaction!(value, {$($k => $v),*}, $format, Inline);
             value
@@ -340,11 +235,11 @@
         $crate::_assert_snapshot_base!(transform=transform, $value, @$snapshot);
     }};
     // If there are redaction expressions and no name, add a auto-generated name, call self
-    (format=$format:ident, $value:expr, {$($k:expr => $v:expr),*$(,)?}) => {{
+    (format=$format:ident, $value:expr, $(match ..)? {$($k:expr => $v:expr),*$(,)?}) => {{
         $crate::_assert_serialized_snapshot!(format=$format, $crate::_macro_support::AutoName, $value, {$($k => $v),*});
     }};
     // If there are redaction expressions, capture and pass to `_assert_snapshot_base`
-    (format=$format:ident, $name:expr, $value:expr, {$($k:expr => $v:expr),*$(,)?}) => {{
+    (format=$format:ident, $name:expr, $value:expr, $(match ..)? {$($k:expr => $v:expr),*$(,)?}) => {{
         let transform = |value| {
             let (_, value) = $crate::_prepare_snapshot_for_redaction!(value, {$($k => $v),*}, $format, File);
             value
