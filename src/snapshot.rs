--- conflicted
+++ resolved
@@ -1,9 +1,5 @@
-<<<<<<< HEAD
+use std::borrow::Cow;
 use std::error::Error;
-=======
-use super::runtime::get_inline_snapshot_value;
-use std::borrow::Cow;
->>>>>>> 969dcb28
 use std::fs;
 use std::io::{BufRead, BufReader, Write};
 use std::path::{Path, PathBuf};
@@ -13,6 +9,8 @@
 use lazy_static::lazy_static;
 use serde::{Deserialize, Serialize};
 use serde_json;
+
+use super::runtime::get_inline_snapshot_value;
 
 lazy_static! {
     static ref RUN_ID: Uuid = Uuid::new_v4();
@@ -235,16 +233,12 @@
         &self.snapshot
     }
 
-<<<<<<< HEAD
-    pub(crate) fn save<P: AsRef<Path>>(&self, path: P) -> Result<(), Box<dyn Error>> {
-=======
     /// The snapshot contents as a &str
     pub fn contents_str(&self) -> &str {
         &self.snapshot.contents
     }
 
-    pub(crate) fn save<P: AsRef<Path>>(&self, path: P) -> Result<(), Error> {
->>>>>>> 969dcb28
+    pub(crate) fn save<P: AsRef<Path>>(&self, path: P) -> Result<(), Box<dyn Error>> {
         let path = path.as_ref();
         if let Some(folder) = path.parent() {
             fs::create_dir_all(&folder)?;
