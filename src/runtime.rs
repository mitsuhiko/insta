--- conflicted
+++ resolved
@@ -407,16 +407,12 @@
 /// frozen value string.  If the string starts with the '⋮' character
 /// (optionally prefixed by whitespace) the alternative serialization format
 /// is picked which has slightly improved indentation semantics.
-<<<<<<< HEAD
-fn get_inline_snapshot_value(frozen_value: &str) -> String {
-    // legacy format - retain so old snapshots still work
-=======
 pub(super) fn get_inline_snapshot_value(frozen_value: &str) -> String {
     // TODO: could move this into the SnapshotContents `from_inline` method
     // (the only call site)
 
->>>>>>> 5d8f8c43
     if frozen_value.trim_start().starts_with('⋮') {
+        // legacy format - retain so old snapshots still work
         let mut buf = String::new();
         let mut line_iter = frozen_value.lines();
         let mut indentation = 0;
