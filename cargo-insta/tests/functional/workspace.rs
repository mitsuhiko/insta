--- conflicted
+++ resolved
@@ -333,8 +333,6 @@
          member-2/Cargo.toml
          member-2/src
     "     );
-<<<<<<< HEAD
-=======
 }
 
 use std::path::{Path, PathBuf};
@@ -383,7 +381,6 @@
 fn extract_strings(binary_path: &Path) -> Vec<(String, u64)> {
     let config = rust_strings::FileConfig::new(binary_path).with_min_length(5);
     rust_strings::strings(&config).expect("Unable to extract strings from binary")
->>>>>>> 88c9a2f0
 }
 
 // Can't get the test binary discovery to work on Windows, don't have a windows
