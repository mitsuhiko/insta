/// Integration tests which allow creating a full repo, running `cargo-insta`
/// and then checking the output.
///
/// Often we want to see output from the test commands we run here; for example
/// a `dbg!` statement we add while debugging. Cargo by default hides the output
/// of passing tests.
/// - Like any test, to forward the output of an outer test (i.e. one of the
///   `#[test]`s in this file) to the terminal, pass `--nocapture` to the test
///   runner, like `cargo insta test -- --nocapture`.
/// - To forward the output of an inner test (i.e. the test commands we create
///   and run within an outer test) to the output of an outer test, pass
///   `--nocapture` in the command we create; for example `.args(["test",
///   "--accept", "--", "--nocapture"])`. We then also need to pass
///   `--nocapture` to the outer test to forward that to the terminal.
///
/// We can write more docs if that would be helpful. For the moment one thing to
/// be aware of: it seems the packages must have different names, or we'll see
/// interference between the tests.
///
/// (That seems to be because they all share the same `target` directory, which
/// cargo will confuse for each other if they share the same name. I haven't
/// worked out why — this is the case even if the files are the same between two
/// tests but with different commands — and those files exist in different
/// temporary workspace dirs. (We could try to enforce different names, or give
/// up using a consistent target directory for a cache, but it would slow down
/// repeatedly running the tests locally. To demonstrate the effect, name crates
/// the same...). This also causes issues when running the same tests
/// concurrently.
use std::collections::HashMap;
use std::fs;
use std::path::{Path, PathBuf};
use std::process::Command;
use std::{env, fs::remove_dir_all};

use console::style;
use ignore::WalkBuilder;
use insta::assert_snapshot;
use itertools::Itertools;
use similar::udiff::unified_diff;
use tempfile::TempDir;

struct TestFiles {
    files: HashMap<PathBuf, String>,
}

impl TestFiles {
    fn new() -> Self {
        Self {
            files: HashMap::new(),
        }
    }

    fn add_file<P: AsRef<Path>>(mut self, path: P, content: String) -> Self {
        self.files.insert(path.as_ref().to_path_buf(), content);
        self
    }

    fn create_project(self) -> TestProject {
        TestProject::new(self.files)
    }
}

/// Path of the insta crate in this repo, which we use as a dependency in the test project
fn insta_path() -> PathBuf {
    PathBuf::from(env!("CARGO_MANIFEST_DIR"))
        .parent()
        .unwrap()
        .join("insta")
        .to_path_buf()
}

/// A shared `target` directory for all tests to use, to allow caching.
fn target_dir() -> PathBuf {
    let target_dir = env::var("CARGO_TARGET_DIR")
        .map(PathBuf::from)
        .unwrap_or_else(|_| insta_path().join("target"))
        .join("test-projects");
    fs::create_dir_all(&target_dir).unwrap();
    target_dir
}

fn assert_success(output: &std::process::Output) {
    // Color the inner output so we can tell what's coming from there vs our own
    // output

    // Should we also do something like indent them? Or add a prefix?
    let stdout = format!("{}", style(String::from_utf8_lossy(&output.stdout)).green());
    let stderr = format!("{}", style(String::from_utf8_lossy(&output.stderr)).red());

    assert!(
        output.status.success(),
        "Tests failed: {}\n{}",
        stdout,
        stderr
    );

    // Print stdout & stderr. Cargo test hides this when tests are successful, but if an
    // test function in this file successfully executes an inner test command
    // but then fails (e.g. on a snapshot), we would otherwise lose any output
    // from that inner command, such as `dbg!` statements.
    eprint!("{}", stdout);
    eprint!("{}", stderr);
}

fn assert_failure(output: &std::process::Output) {
    eprint!("{}", String::from_utf8_lossy(&output.stderr));
    eprint!("{}", String::from_utf8_lossy(&output.stdout));
    assert!(
        !output.status.success(),
        "Tests unexpectedly succeeded: {}\n{}",
        String::from_utf8_lossy(&output.stdout),
        String::from_utf8_lossy(&output.stderr)
    );
}
struct TestProject {
    /// Temporary directory where the project is created
    workspace_dir: PathBuf,
    /// Original files when the project is created.
    files: HashMap<PathBuf, String>,
    /// File tree when the test is created.
    file_tree: String,
}

impl TestProject {
    fn new(files: HashMap<PathBuf, String>) -> TestProject {
        let workspace_dir = TempDir::new().unwrap().into_path();

        // Create files and replace $PROJECT_PATH in all files
        for (path, content) in &files {
            let full_path = workspace_dir.join(path);
            if let Some(parent) = full_path.parent() {
                fs::create_dir_all(parent).unwrap();
            }
            let replaced_content = content.replace("$PROJECT_PATH", insta_path().to_str().unwrap());
            fs::write(full_path, replaced_content).unwrap();
        }

        TestProject {
            files,
            file_tree: Self::current_file_tree(&workspace_dir),
            workspace_dir,
        }
    }
    fn clean_env(cmd: &mut Command) {
        // Remove environment variables so we don't inherit anything (such as
        // `INSTA_FORCE_PASS` or `CARGO_INSTA_*`) from a cargo-insta process
        // which runs this integration test.
        for (key, _) in env::vars() {
            if key.starts_with("CARGO_INSTA") || key.starts_with("INSTA") {
                cmd.env_remove(&key);
            }
        }
        // Turn off CI flag so that cargo insta test behaves as we expect
        // under normal operation
        cmd.env("CI", "0");
        // And any others that can affect the output
        cmd.env_remove("CARGO_TERM_COLOR");
        cmd.env_remove("CLICOLOR_FORCE");
        cmd.env_remove("RUSTDOCFLAGS");
    }
    fn cmd(&self) -> Command {
        let mut command = Command::new(env!("CARGO_BIN_EXE_cargo-insta"));
        Self::clean_env(&mut command);

        command.current_dir(self.workspace_dir.as_path());
        // Use the same target directory as other tests, consistent across test
        // run. This makes the compilation much faster (though do some tests
        // tread on the toes of others? We could have a different cache for each
        // project if so...)
        command.env("CARGO_TARGET_DIR", target_dir());

        command
    }

    fn diff(&self, file_path: &str) -> String {
        let original_content = self.files.get(Path::new(file_path)).unwrap();
        let file_path_buf = self.workspace_dir.join(file_path);
        let updated_content = fs::read_to_string(&file_path_buf).unwrap();

        unified_diff(
            similar::Algorithm::Patience,
            original_content,
            &updated_content,
            3,
            Some((
                &format!("Original: {}", file_path),
                &format!("Updated: {}", file_path),
            )),
        )
    }

    fn current_file_tree(workspace_dir: &Path) -> String {
        WalkBuilder::new(workspace_dir)
            .filter_entry(|e| e.path().file_name() != Some(std::ffi::OsStr::new("target")))
            .build()
            .filter_map(|e| e.ok())
            .sorted_by(|a, b| a.path().cmp(b.path()))
            .map(|entry| {
                let path = entry
                    .path()
                    .strip_prefix(workspace_dir)
                    .unwrap_or(entry.path());
                // Required for Windows compatibility
                let path_str = path.to_str().map(|s| s.replace('\\', "/")).unwrap();
                format!("{}{}", "  ".repeat(entry.depth()), path_str)
            })
            .chain(std::iter::once(String::new()))
            .collect::<Vec<_>>()
            .join("\n")
    }
    fn file_tree_diff(&self) -> String {
        unified_diff(
            similar::Algorithm::Patience,
            &self.file_tree.clone(),
            Self::current_file_tree(&self.workspace_dir).as_ref(),
            3,
            Some(("Original file tree", "Updated file tree")),
        )
    }
}

#[test]
fn test_json_inline() {
    let test_project = TestFiles::new()
        .add_file(
            "Cargo.toml",
            r#"
[package]
name = "test_json_inline"
version = "0.1.0"
edition = "2021"

[dependencies]
insta = { path = '$PROJECT_PATH', features=["json", "redactions"] }
serde = { version = "1.0", features = ["derive"] }
"#
            .to_string(),
        )
        .add_file(
            "src/main.rs",
            r#"
use serde::Serialize;

#[derive(Serialize)]
struct User {
    id: u64,
    email: String,
}

#[test]
fn test_json_snapshot() {
    let user = User {
        id: 42,
        email: "john.doe@example.com".into(),
    };
    insta::assert_json_snapshot!(&user, {
        ".id" => "[user_id]",
    }, @"");
}
"#
            .to_string(),
        )
        .create_project();

    let output = test_project
        .cmd()
        .args(["test", "--accept", "--", "--nocapture"])
        .output()
        .unwrap();

    assert_success(&output);

    assert_snapshot!(test_project.diff("src/main.rs"), @r##"
    --- Original: src/main.rs
    +++ Updated: src/main.rs
    @@ -15,5 +15,10 @@
         };
         insta::assert_json_snapshot!(&user, {
             ".id" => "[user_id]",
    -    }, @"");
    +    }, @r#"
    +    {
    +      "id": "[user_id]",
    +      "email": "john.doe@example.com"
    +    }
    +    "#);
     }
    "##);
}

#[test]
fn test_yaml_inline() {
    let test_project = TestFiles::new()
        .add_file(
            "Cargo.toml",
            r#"
[package]
name = "test_yaml_inline"
version = "0.1.0"
edition = "2021"

[dependencies]
insta = { path = '$PROJECT_PATH', features=["yaml", "redactions"] }
serde = { version = "1.0", features = ["derive"] }
"#
            .to_string(),
        )
        .add_file(
            "src/main.rs",
            r#"
use serde::Serialize;

#[derive(Serialize)]
struct User {
    id: u64,
    email: String,
}

#[test]
fn test_yaml_snapshot() {
    let user = User {
        id: 42,
        email: "john.doe@example.com".into(),
    };
    insta::assert_yaml_snapshot!(&user, {
        ".id" => "[user_id]",
    }, @"");
}
"#
            .to_string(),
        )
        .create_project();

    let output = test_project
        .cmd()
        .args(["test", "--accept"])
        .output()
        .unwrap();

    assert_success(&output);

    assert_snapshot!(test_project.diff("src/main.rs"), @r###"
    --- Original: src/main.rs
    +++ Updated: src/main.rs
    @@ -15,5 +15,8 @@
         };
         insta::assert_yaml_snapshot!(&user, {
             ".id" => "[user_id]",
    -    }, @"");
    +    }, @r#"
    +    id: "[user_id]"
    +    email: john.doe@example.com
    +    "#);
     }
    "###);
}

#[test]
fn test_utf8_inline() {
    let test_project = TestFiles::new()
        .add_file(
            "Cargo.toml",
            r#"
[package]
name = "test_utf8_inline"
version = "0.1.0"
edition = "2021"

[dependencies]
insta = { path = '$PROJECT_PATH' }
"#
            .to_string(),
        )
        .add_file(
            "src/main.rs",
            r#"
#[test]
fn test_non_basic_plane() {
    /* an offset here ❄️ */ insta::assert_snapshot!("a 😀oeu", @"");
}

#[test]
fn test_remove_existing_value() {
    insta::assert_snapshot!("this is the new value", @"this is the old value");
}

#[test]
fn test_remove_existing_value_multiline() {
    insta::assert_snapshot!(
        "this is the new value",
        @"this is\
        this is the old value\
        it really is"
    );
}

#[test]
fn test_trailing_comma_in_inline_snapshot() {
    insta::assert_snapshot!(
        "new value",
        @"old value",  // comma here
    );
}
"#
            .to_string(),
        )
        .create_project();

    let output = test_project
        .cmd()
        .args(["test", "--accept"])
        .output()
        .unwrap();

    assert_success(&output);

    assert_snapshot!(test_project.diff("src/main.rs"), @r##"
    --- Original: src/main.rs
    +++ Updated: src/main.rs
    @@ -1,21 +1,19 @@
     
     #[test]
     fn test_non_basic_plane() {
    -    /* an offset here ❄️ */ insta::assert_snapshot!("a 😀oeu", @"");
    +    /* an offset here ❄️ */ insta::assert_snapshot!("a 😀oeu", @"a 😀oeu");
     }
     
     #[test]
     fn test_remove_existing_value() {
    -    insta::assert_snapshot!("this is the new value", @"this is the old value");
    +    insta::assert_snapshot!("this is the new value", @"this is the new value");
     }
     
     #[test]
     fn test_remove_existing_value_multiline() {
         insta::assert_snapshot!(
             "this is the new value",
    -        @"this is\
    -        this is the old value\
    -        it really is"
    +        @"this is the new value"
         );
     }
     
    @@ -23,6 +21,6 @@
     fn test_trailing_comma_in_inline_snapshot() {
         insta::assert_snapshot!(
             "new value",
    -        @"old value",  // comma here
    +        @"new value",  // comma here
         );
     }
    "##);
}

// Note that names need to be different to prevent the cache confusing them.
fn workspace_with_root_crate(name: String) -> TestFiles {
    TestFiles::new()
        .add_file(
            "Cargo.toml",
            format!(
                r#"
[package]
name = "{name}"
version = "0.1.0"
edition = "2021"

[workspace]
members = [
    "member",
]

[workspace.dependencies]
insta = {{path = '$PROJECT_PATH'}}

[dependencies]
insta = {{ workspace = true }}

"#
            )
            .to_string(),
        )
        .add_file(
            "member/Cargo.toml",
            format!(
                r#"
[package]
name = "{name}-member"
version = "0.0.0"
edition = "2021"

[dependencies]
insta = {{ workspace = true }}
"#
            )
            .to_string(),
        )
        .add_file(
            "member/src/lib.rs",
            r#"
#[test]
fn test_member() {
    insta::assert_debug_snapshot!(vec![1, 2, 3]);
}
"#
            .to_string(),
        )
        .add_file(
            "src/main.rs",
            r#"
fn main() {
    println!("Hello, world!");
}

#[test]
fn test_root() {
    insta::assert_debug_snapshot!(vec![1, 2, 3]);
}
"#
            .to_string(),
        )
}

/// Check that in a workspace with a default root crate, running `cargo insta
/// test --workspace --accept` will update snapsnots in both the root crate and the
/// member crate.
#[test]
fn test_root_crate_workspace_accept() {
    let test_project =
        workspace_with_root_crate("root-crate-workspace-accept".to_string()).create_project();

    let output = test_project
        .cmd()
        .args(["test", "--accept", "--workspace"])
        .output()
        .unwrap();

    assert_success(&output);

    assert_snapshot!(test_project.file_tree_diff(), @r###"
    --- Original file tree
    +++ Updated file tree
    @@ -1,8 +1,13 @@
     
    +  Cargo.lock
       Cargo.toml
       member
         member/Cargo.toml
         member/src
           member/src/lib.rs
    +      member/src/snapshots
    +        member/src/snapshots/root_crate_workspace_accept_member__member.snap
       src
         src/main.rs
    +    src/snapshots
    +      src/snapshots/root_crate_workspace_accept__root.snap
    "###     );
}

/// Check that in a workspace with a default root crate, running `cargo insta
/// test --workspace` will correctly report the number of pending snapshots
#[test]
fn test_root_crate_workspace() {
    let test_project =
        workspace_with_root_crate("root-crate-workspace".to_string()).create_project();

    let output = test_project
        .cmd()
        // Need to disable colors to assert the output below
        .args(["test", "--workspace", "--color=never"])
        .output()
        .unwrap();

    // 1.39 had a bug where it would claim there were 3 snapshots here
    assert!(
        String::from_utf8_lossy(&output.stderr).contains("info: 2 snapshots to review"),
        "{}",
        String::from_utf8_lossy(&output.stderr)
    );
}

/// Check that in a workspace with a default root crate, running `cargo insta
/// test --accept` will only update snapsnots in the root crate
#[test]
fn test_root_crate_no_all() {
    let test_project = workspace_with_root_crate("root-crate-no-all".to_string()).create_project();

    let output = test_project
        .cmd()
        .args(["test", "--accept"])
        .output()
        .unwrap();

    assert_success(&output);

    assert_snapshot!(test_project.file_tree_diff(), @r###"
    --- Original file tree
    +++ Updated file tree
    @@ -1,4 +1,5 @@
     
    +  Cargo.lock
       Cargo.toml
       member
         member/Cargo.toml
    @@ -6,3 +7,5 @@
           member/src/lib.rs
       src
         src/main.rs
    +    src/snapshots
    +      src/snapshots/root_crate_no_all__root.snap
    "###     );
}

fn workspace_with_virtual_manifest(name: String) -> TestFiles {
    TestFiles::new()
        .add_file(
            "Cargo.toml",
            r#"
[workspace]
members = [
    "member-1",
    "member-2",
]

[workspace.dependencies]
insta = {path = '$PROJECT_PATH'}
"#
            .to_string()
            .to_string(),
        )
        .add_file(
            "member-1/Cargo.toml",
            format!(
                r#"
[package]
name = "{name}-member-1"
version = "0.1.0"
edition = "2021"

[dependencies]
insta = {{ workspace = true }}
"#
            )
            .to_string(),
        )
        .add_file(
            "member-1/src/lib.rs",
            r#"
#[test]
fn test_member_1() {
    insta::assert_debug_snapshot!(vec![1, 2, 3]);
}
"#
            .to_string(),
        )
        .add_file(
            "member-2/Cargo.toml",
            format!(
                r#"
[package]
name = "{name}-member-2"
version = "0.1.0"
edition = "2021"

[dependencies]
insta = {{ workspace = true }}
"#
            )
            .to_string(),
        )
        .add_file(
            "member-2/src/lib.rs",
            r#"
#[test]
fn test_member_2() {
    insta::assert_debug_snapshot!(vec![4, 5, 6]);
}
"#
            .to_string(),
        )
}

/// Check that in a workspace with a virtual manifest, running `cargo insta test
/// --workspace --accept` updates snapshots in all member crates.
#[test]
fn test_virtual_manifest_all() {
    let test_project =
        workspace_with_virtual_manifest("virtual-manifest-all".to_string()).create_project();

    let output = test_project
        .cmd()
        .args(["test", "--accept", "--workspace"])
        .output()
        .unwrap();

    assert_success(&output);

    assert_snapshot!(test_project.file_tree_diff(), @r###"
    --- Original file tree
    +++ Updated file tree
    @@ -1,10 +1,15 @@
     
    +  Cargo.lock
       Cargo.toml
       member-1
         member-1/Cargo.toml
         member-1/src
           member-1/src/lib.rs
    +      member-1/src/snapshots
    +        member-1/src/snapshots/virtual_manifest_all_member_1__member_1.snap
       member-2
         member-2/Cargo.toml
         member-2/src
           member-2/src/lib.rs
    +      member-2/src/snapshots
    +        member-2/src/snapshots/virtual_manifest_all_member_2__member_2.snap
    "###     );
}

/// Check that in a workspace with a virtual manifest, running `cargo insta test
/// --accept` updates snapshots in all member crates.
#[test]
fn test_virtual_manifest_default() {
    let test_project =
        workspace_with_virtual_manifest("virtual-manifest-default".to_string()).create_project();

    let output = test_project
        .cmd()
        .args(["test", "--accept"])
        .output()
        .unwrap();

    assert_success(&output);

    assert_snapshot!(test_project.file_tree_diff(), @r###"
    --- Original file tree
    +++ Updated file tree
    @@ -1,10 +1,15 @@
     
    +  Cargo.lock
       Cargo.toml
       member-1
         member-1/Cargo.toml
         member-1/src
           member-1/src/lib.rs
    +      member-1/src/snapshots
    +        member-1/src/snapshots/virtual_manifest_default_member_1__member_1.snap
       member-2
         member-2/Cargo.toml
         member-2/src
           member-2/src/lib.rs
    +      member-2/src/snapshots
    +        member-2/src/snapshots/virtual_manifest_default_member_2__member_2.snap
    "###     );
}

/// Check that in a workspace with a virtual manifest, running `cargo insta test
/// -p <crate>` will only update snapshots in that crate.
#[test]
fn test_virtual_manifest_single_crate() {
    let test_project =
        workspace_with_virtual_manifest("virtual-manifest-single".to_string()).create_project();

    let output = test_project
        .cmd()
        .args(["test", "--accept", "-p", "virtual-manifest-single-member-1"])
        .output()
        .unwrap();

    assert_success(&output);

    assert_snapshot!(test_project.file_tree_diff(), @r###"
    --- Original file tree
    +++ Updated file tree
    @@ -1,9 +1,12 @@
     
    +  Cargo.lock
       Cargo.toml
       member-1
         member-1/Cargo.toml
         member-1/src
           member-1/src/lib.rs
    +      member-1/src/snapshots
    +        member-1/src/snapshots/virtual_manifest_single_member_1__member_1.snap
       member-2
         member-2/Cargo.toml
         member-2/src
    "###     );
}

/// Test the old format of inline YAML snapshots with a leading `---` still passes
#[test]
fn test_old_yaml_format() {
    let test_project = TestFiles::new()
        .add_file(
            "Cargo.toml",
            r#"
[package]
name = "old-yaml-format"
version = "0.1.0"
edition = "2021"

[lib]
doctest = false

[dependencies]
insta = { path = '$PROJECT_PATH', features = ["yaml"] }
"#
            .to_string(),
        )
        .add_file(
            "src/lib.rs",
            r#####"
#[test]
fn test_old_yaml_format() {
    insta::assert_yaml_snapshot!("foo", @r####"
    ---
    foo
"####);
}
"#####
                .to_string(),
        )
        .create_project();

    // Run the test with --force-update-snapshots and --accept
    let output = test_project
        .cmd()
        .args(["test", "--accept", "--", "--nocapture"])
        .output()
        .unwrap();

    assert_success(&output);

    assert_snapshot!(test_project.diff("src/lib.rs"), @"");
}

#[test]
fn test_force_update_snapshots() {
    fn create_test_force_update_project(name: &str, insta_dependency: &str) -> TestProject {
        TestFiles::new()
            .add_file(
                "Cargo.toml",
                format!(
                    r#"
[package]
name = "test_force_update_{}"
version = "0.1.0"
edition = "2021"

[dependencies]
insta = {}
"#,
                    name, insta_dependency
                )
                .to_string(),
            )
            .add_file(
                "src/lib.rs",
                r#"
#[test]
fn test_snapshot_with_newline() {
    insta::assert_snapshot!("force_update", "Hello, world!");
}
"#
                .to_string(),
            )
            .add_file(
                format!(
                    "src/snapshots/test_force_update_{}__force_update.snap",
                    name
                ),
                r#"
---
source: src/lib.rs
expression: 
---
Hello, world!


"#
                .to_string(),
            )
            .create_project()
    }

    let test_current_insta =
        create_test_force_update_project("current", "{ path = '$PROJECT_PATH' }");
    let test_insta_1_40_0 = create_test_force_update_project("1_40_0", "\"1.40.0\"");

    // Test with current insta version
    let output_current = test_current_insta
        .cmd()
        .args(["test", "--accept", "--force-update-snapshots"])
        .output()
        .unwrap();

    assert_success(&output_current);

    // Test with insta 1.40.0
    let output_1_40_0 = test_insta_1_40_0
        .cmd()
        .args(["test", "--accept", "--force-update-snapshots"])
        .output()
        .unwrap();

    assert_success(&output_1_40_0);

    // Check that both versions updated the snapshot correctly
    assert_snapshot!(test_current_insta.diff("src/snapshots/test_force_update_current__force_update.snap"), @r#"
    --- Original: src/snapshots/test_force_update_current__force_update.snap
    +++ Updated: src/snapshots/test_force_update_current__force_update.snap
    @@ -1,8 +1,5 @@
    -
     ---
     source: src/lib.rs
    -expression: 
    +expression: "\"Hello, world!\""
     ---
     Hello, world!
    -
    -
    "#);

    assert_snapshot!(test_insta_1_40_0.diff("src/snapshots/test_force_update_1_40_0__force_update.snap"), @r#"
    --- Original: src/snapshots/test_force_update_1_40_0__force_update.snap
    +++ Updated: src/snapshots/test_force_update_1_40_0__force_update.snap
    @@ -1,8 +1,5 @@
    -
     ---
     source: src/lib.rs
    -expression: 
    +expression: "\"Hello, world!\""
     ---
     Hello, world!
    -
    -
    "#);
}

#[test]
fn test_force_update_inline_snapshot_linebreaks() {
    let test_project = TestFiles::new()
        .add_file(
            "Cargo.toml",
            r#"
[package]
name = "force-update-inline-linebreaks"
version = "0.1.0"
edition = "2021"

[dependencies]
insta = { path = '$PROJECT_PATH' }
"#
            .to_string(),
        )
        .add_file(
            "src/lib.rs",
            r#####"
#[test]
fn test_linebreaks() {
    insta::assert_snapshot!("foo", @r####"
    foo
    
    "####);
}
"#####
                .to_string(),
        )
        .create_project();

    // Run the test with --force-update-snapshots and --accept
    let output = test_project
        .cmd()
        .args([
            "test",
            "--force-update-snapshots",
            "--accept",
            "--",
            "--nocapture",
        ])
        .output()
        .unwrap();

    assert_success(&output);

    assert_snapshot!(test_project.diff("src/lib.rs"), @r#####"
    --- Original: src/lib.rs
    +++ Updated: src/lib.rs
    @@ -1,8 +1,5 @@
     
     #[test]
     fn test_linebreaks() {
    -    insta::assert_snapshot!("foo", @r####"
    -    foo
    -    
    -    "####);
    +    insta::assert_snapshot!("foo", @"foo");
     }
    "#####);
}

#[test]
fn test_force_update_inline_snapshot_hashes() {
    let test_project = TestFiles::new()
        .add_file(
            "Cargo.toml",
            r#"
[package]
name = "force-update-inline-hashes"
version = "0.1.0"
edition = "2021"

[dependencies]
insta = { path = '$PROJECT_PATH' }
"#
            .to_string(),
        )
        .add_file(
            "src/lib.rs",
            r#####"
#[test]
fn test_excessive_hashes() {
    insta::assert_snapshot!("foo", @r####"foo"####);
}
"#####
                .to_string(),
        )
        .create_project();

    // Run the test with --force-update-snapshots and --accept
    let output = test_project
        .cmd()
        .args([
            "test",
            "--force-update-snapshots",
            "--accept",
            "--",
            "--nocapture",
        ])
        .output()
        .unwrap();

    assert_success(&output);

    // TODO: we would like to update the number of hashes, but that's not easy
    // given the reasons at https://github.com/mitsuhiko/insta/pull/573. So this
    // result asserts the current state rather than the desired state.
    assert_snapshot!(test_project.diff("src/lib.rs"), @"");
}

#[test]
fn test_inline_snapshot_indent() {
    let test_project = TestFiles::new()
        .add_file(
            "Cargo.toml",
            r#"
[package]
name = "inline-indent"
version = "0.1.0"
edition = "2021"

[dependencies]
insta = { path = '$PROJECT_PATH' }
"#
            .to_string(),
        )
        .add_file(
            "src/lib.rs",
            r#####"
#[test]
fn test_wrong_indent_force() {
    insta::assert_snapshot!(r#"
    foo
    foo
    "#, @r#"
                foo
                foo
    "#);
}
"#####
                .to_string(),
        )
        .create_project();

    // Confirm the test passes despite the indent
    let output = test_project
        .cmd()
        .args(["test", "--check", "--", "--nocapture"])
        .output()
        .unwrap();
    assert_success(&output);

    // Then run the test with --force-update-snapshots and --accept to confirm
    // the new snapshot is written
    let output = test_project
        .cmd()
        .args([
            "test",
            "--force-update-snapshots",
            "--accept",
            "--",
            "--nocapture",
        ])
        .output()
        .unwrap();
    assert_success(&output);

    // https://github.com/mitsuhiko/insta/pull/563 will fix the starting &
    // ending newlines
    assert_snapshot!(test_project.diff("src/lib.rs"), @r##"
    --- Original: src/lib.rs
    +++ Updated: src/lib.rs
    @@ -4,8 +4,8 @@
         insta::assert_snapshot!(r#"
         foo
         foo
    -    "#, @r#"
    -                foo
    -                foo
    -    "#);
    +    "#, @r"
    +    foo
    +    foo
    +    ");
     }
    "##);
}

#[test]
fn test_hashtag_escape_in_inline_snapshot() {
    let test_project = TestFiles::new()
        .add_file(
            "Cargo.toml",
            r#"
[package]
name = "test_hashtag_escape"
version = "0.1.0"
edition = "2021"

[dependencies]
insta = { path = '$PROJECT_PATH' }
"#
            .to_string(),
        )
        .add_file(
            "src/main.rs",
            r#####"
#[test]
fn test_hashtag_escape() {
    insta::assert_snapshot!(r###"Value with
    "## hashtags\n"###, @"");
}
"#####
                .to_string(),
        )
        .create_project();

    let output = test_project
        .cmd()
        .args(["test", "--accept"])
        .output()
        .unwrap();

    assert_success(&output);

    assert_snapshot!(test_project.diff("src/main.rs"), @r####"
    --- Original: src/main.rs
    +++ Updated: src/main.rs
    @@ -2,5 +2,8 @@
     #[test]
     fn test_hashtag_escape() {
         insta::assert_snapshot!(r###"Value with
    -    "## hashtags\n"###, @"");
    +    "## hashtags\n"###, @r###"
    +    Value with
    +        "## hashtags\n
    +    "###);
     }
    "####);
}

<<<<<<< HEAD
#[test]
fn test_snapshot_name_clash() {
=======
// Can't get the test binary discovery to work, don't have a windows machine to
// hand, others are welcome to fix it. (No specific reason to think that insta
// doesn't work on windows, just that the test doesn't work.)
#[cfg(not(target_os = "windows"))]
#[test]
fn test_insta_workspace_root() {
    // This function locates the compiled test binary in the target directory.
    // It's necessary because the exact filename of the test binary includes a hash
    // that we can't predict, so we need to search for it.
    fn find_test_binary(dir: &Path) -> PathBuf {
        dir.join("target/debug/deps")
            .read_dir()
            .unwrap()
            .filter_map(Result::ok)
            .find(|entry| {
                let file_name = entry.file_name();
                let file_name_str = file_name.to_str().unwrap_or("");
                // We're looking for a file that:
                file_name_str.starts_with("insta_workspace_root_test-") // Matches our test name
                    && !file_name_str.contains('.') // Doesn't have an extension (it's the executable, not a metadata file)
                    && entry.metadata().map(|m| m.is_file()).unwrap_or(false) // Is a file, not a directory
            })
            .map(|entry| entry.path())
            .expect("Failed to find test binary")
    }

    fn run_test_binary(
        binary_path: &Path,
        current_dir: &Path,
        env: Option<(&str, &str)>,
    ) -> std::process::Output {
        let mut cmd = Command::new(binary_path);
        TestProject::clean_env(&mut cmd);
        cmd.current_dir(current_dir);
        if let Some((key, value)) = env {
            cmd.env(key, value);
        }
        cmd.output().unwrap()
    }

>>>>>>> 3df86855
    let test_project = TestFiles::new()
        .add_file(
            "Cargo.toml",
            r#"
<<<<<<< HEAD
[package]
name = "snapshot_name_clash_test"
version = "0.1.0"
edition = "2021"

[dependencies]
insta = { path = '$PROJECT_PATH' }
"#
=======
    [package]
    name = "insta_workspace_root_test"
    version = "0.1.0"
    edition = "2021"

    [dependencies]
    insta = { path = '$PROJECT_PATH' }
    "#
>>>>>>> 3df86855
            .to_string(),
        )
        .add_file(
            "src/lib.rs",
            r#"
<<<<<<< HEAD
#[cfg(test)]
mod tests {
    use insta::assert_debug_snapshot;

    #[test]
    fn test_foo_always_missing() {
        assert_debug_snapshot!(42);
    }

    #[test]
    fn foo_always_missing() {
        assert_debug_snapshot!(42);
    }
}
"#
=======
    #[cfg(test)]
    mod tests {
        use insta::assert_snapshot;

        #[test]
        fn test_snapshot() {
            assert_snapshot!("Hello, world!");
        }
    }
    "#
>>>>>>> 3df86855
            .to_string(),
        )
        .create_project();

<<<<<<< HEAD
    let output = test_project
        .cmd()
        .args(["test", "--accept", "--", "--nocapture"])
        .output()
        .unwrap();

    // The test should fail due to the name clash
    assert!(!output.status.success());

    let error_output = String::from_utf8_lossy(&output.stderr);

    // Check for the name clash error message
    assert!(error_output.contains("Insta snapshot name clash detected between 'foo_always_missing' and 'test_foo_always_missing' in 'snapshot_name_clash_test::tests'. Rename one function."));
=======
    let mut cargo_cmd = Command::new("cargo");
    TestProject::clean_env(&mut cargo_cmd);
    let output = cargo_cmd
        .args(["test", "--no-run"])
        .current_dir(&test_project.workspace_dir)
        .output()
        .unwrap();
    assert_success(&output);

    let test_binary_path = find_test_binary(&test_project.workspace_dir);

    // Run the test without snapshot (should fail)
    assert_failure(&run_test_binary(
        &test_binary_path,
        &test_project.workspace_dir,
        None,
    ));

    // Create the snapshot
    assert_success(&run_test_binary(
        &test_binary_path,
        &test_project.workspace_dir,
        Some(("INSTA_UPDATE", "always")),
    ));

    // Verify snapshot creation
    assert!(test_project.workspace_dir.join("src/snapshots").exists());
    assert!(test_project
        .workspace_dir
        .join("src/snapshots/insta_workspace_root_test__tests__snapshot.snap")
        .exists());

    // Move the workspace
    let moved_workspace = {
        let moved_workspace = PathBuf::from("/tmp/cargo-insta-test-moved");
        remove_dir_all(&moved_workspace).ok();
        fs::create_dir(&moved_workspace).unwrap();
        fs::rename(&test_project.workspace_dir, &moved_workspace).unwrap();
        moved_workspace
    };
    let moved_binary_path = find_test_binary(&moved_workspace);

    // Run test in moved workspace without INSTA_WORKSPACE_ROOT (should fail)
    assert_failure(&run_test_binary(&moved_binary_path, &moved_workspace, None));

    // Run test in moved workspace with INSTA_WORKSPACE_ROOT (should pass)
    assert_success(&run_test_binary(
        &moved_binary_path,
        &moved_workspace,
        Some(("INSTA_WORKSPACE_ROOT", moved_workspace.to_str().unwrap())),
    ));
>>>>>>> 3df86855
}<|MERGE_RESOLUTION|>--- conflicted
+++ resolved
@@ -1180,10 +1180,59 @@
     "####);
 }
 
-<<<<<<< HEAD
 #[test]
 fn test_snapshot_name_clash() {
-=======
+    let test_project = TestFiles::new()
+        .add_file(
+            "Cargo.toml",
+            r#"
+[package]
+name = "snapshot_name_clash_test"
+version = "0.1.0"
+edition = "2021"
+
+[dependencies]
+insta = { path = '$PROJECT_PATH' }
+"#
+            .to_string(),
+        )
+        .add_file(
+            "src/lib.rs",
+            r#"
+#[cfg(test)]
+mod tests {
+    use insta::assert_debug_snapshot;
+
+    #[test]
+    fn test_foo_always_missing() {
+        assert_debug_snapshot!(42);
+    }
+
+    #[test]
+    fn foo_always_missing() {
+        assert_debug_snapshot!(42);
+    }
+}
+"#
+            .to_string(),
+        )
+        .create_project();
+
+    let output = test_project
+        .cmd()
+        .args(["test", "--accept", "--", "--nocapture"])
+        .output()
+        .unwrap();
+
+    // The test should fail due to the name clash
+    assert!(!output.status.success());
+
+    let error_output = String::from_utf8_lossy(&output.stderr);
+
+    // Check for the name clash error message
+    assert!(error_output.contains("Insta snapshot name clash detected between 'foo_always_missing' and 'test_foo_always_missing' in 'snapshot_name_clash_test::tests'. Rename one function."));
+}
+
 // Can't get the test binary discovery to work, don't have a windows machine to
 // hand, others are welcome to fix it. (No specific reason to think that insta
 // doesn't work on windows, just that the test doesn't work.)
@@ -1224,21 +1273,10 @@
         cmd.output().unwrap()
     }
 
->>>>>>> 3df86855
     let test_project = TestFiles::new()
         .add_file(
             "Cargo.toml",
             r#"
-<<<<<<< HEAD
-[package]
-name = "snapshot_name_clash_test"
-version = "0.1.0"
-edition = "2021"
-
-[dependencies]
-insta = { path = '$PROJECT_PATH' }
-"#
-=======
     [package]
     name = "insta_workspace_root_test"
     version = "0.1.0"
@@ -1247,29 +1285,11 @@
     [dependencies]
     insta = { path = '$PROJECT_PATH' }
     "#
->>>>>>> 3df86855
             .to_string(),
         )
         .add_file(
             "src/lib.rs",
             r#"
-<<<<<<< HEAD
-#[cfg(test)]
-mod tests {
-    use insta::assert_debug_snapshot;
-
-    #[test]
-    fn test_foo_always_missing() {
-        assert_debug_snapshot!(42);
-    }
-
-    #[test]
-    fn foo_always_missing() {
-        assert_debug_snapshot!(42);
-    }
-}
-"#
-=======
     #[cfg(test)]
     mod tests {
         use insta::assert_snapshot;
@@ -1280,26 +1300,10 @@
         }
     }
     "#
->>>>>>> 3df86855
             .to_string(),
         )
         .create_project();
 
-<<<<<<< HEAD
-    let output = test_project
-        .cmd()
-        .args(["test", "--accept", "--", "--nocapture"])
-        .output()
-        .unwrap();
-
-    // The test should fail due to the name clash
-    assert!(!output.status.success());
-
-    let error_output = String::from_utf8_lossy(&output.stderr);
-
-    // Check for the name clash error message
-    assert!(error_output.contains("Insta snapshot name clash detected between 'foo_always_missing' and 'test_foo_always_missing' in 'snapshot_name_clash_test::tests'. Rename one function."));
-=======
     let mut cargo_cmd = Command::new("cargo");
     TestProject::clean_env(&mut cargo_cmd);
     let output = cargo_cmd
@@ -1351,5 +1355,4 @@
         &moved_workspace,
         Some(("INSTA_WORKSPACE_ROOT", moved_workspace.to_str().unwrap())),
     ));
->>>>>>> 3df86855
 }