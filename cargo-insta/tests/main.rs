/// Integration tests which allow creating a full repo, running `cargo-insta`
/// and then checking the output.
///
/// We can write more docs if that would be helpful. For the moment one thing to
/// be aware of: it seems the packages must have different names, or we'll see
/// interference between the tests.
///
/// (That seems to be because they all share the same `target` directory, which
/// cargo will confuse for each other if they share the same name. I haven't
/// worked out why — this is the case even if the files are the same between two
/// tests but with different commands — and those files exist in different
/// temporary workspace dirs. (We could try to enforce different names, or give
/// up using a consistent target directory for a cache, but it would slow down
/// repeatedly running the tests locally. To demonstrate the effect, name crates
/// the same...). This also causes issues when running the same tests
/// concurrently.
use std::collections::HashMap;
use std::env;
use std::fs;
use std::path::{Path, PathBuf};
use std::process::Command;

use ignore::WalkBuilder;
use insta::assert_snapshot;
use itertools::Itertools;
use similar::udiff::unified_diff;
use tempfile::TempDir;

struct TestFiles {
    files: HashMap<PathBuf, String>,
}

impl TestFiles {
    fn new() -> Self {
        Self {
            files: HashMap::new(),
        }
    }

    fn add_file<P: AsRef<Path>>(mut self, path: P, content: String) -> Self {
        self.files.insert(path.as_ref().to_path_buf(), content);
        self
    }

    fn create_project(self) -> TestProject {
        TestProject::new(self.files)
    }
}

/// Path of the insta crate in this repo, which we use as a dependency in the test project
fn insta_path() -> PathBuf {
    PathBuf::from(env!("CARGO_MANIFEST_DIR"))
        .parent()
        .unwrap()
        .join("insta")
        .to_path_buf()
}

/// A shared `target` directory for all tests to use, to allow caching.
fn target_dir() -> PathBuf {
    let target_dir = env::var("CARGO_TARGET_DIR")
        .map(PathBuf::from)
        .unwrap_or_else(|_| insta_path().join("target"))
        .join("test-projects");
    fs::create_dir_all(&target_dir).unwrap();
    target_dir
}

fn assert_success(output: &std::process::Output) {
    // Print stderr. Cargo test hides this when tests are successful, but if a
    // test successfully exectues a command but then fails (e.g. on a snapshot),
    // we would otherwise lose any output from the command such as `dbg!`
    // statements.
    eprint!("{}", String::from_utf8_lossy(&output.stderr));
    eprint!("{}", String::from_utf8_lossy(&output.stdout));
    assert!(
        output.status.success(),
        "Tests failed: {}\n{}",
        String::from_utf8_lossy(&output.stdout),
        String::from_utf8_lossy(&output.stderr)
    );
}

struct TestProject {
    /// Temporary directory where the project is created
    workspace_dir: PathBuf,
    /// Original files when the project is created.
    files: HashMap<PathBuf, String>,
    /// File tree when the test is created.
    file_tree: String,
}

impl TestProject {
    fn new(files: HashMap<PathBuf, String>) -> TestProject {
        let workspace_dir = TempDir::new().unwrap().into_path();

        // Create files and replace $PROJECT_PATH in all files
        for (path, content) in &files {
            let full_path = workspace_dir.join(path);
            if let Some(parent) = full_path.parent() {
                fs::create_dir_all(parent).unwrap();
            }
            let replaced_content = content.replace("$PROJECT_PATH", insta_path().to_str().unwrap());
            fs::write(full_path, replaced_content).unwrap();
        }

        TestProject {
            files,
            file_tree: Self::current_file_tree(&workspace_dir),
            workspace_dir,
        }
    }
    fn cmd(&self) -> Command {
        let mut command = Command::new(env!("CARGO_BIN_EXE_cargo-insta"));
        // Remove environment variables so we don't inherit anything (such as
<<<<<<< HEAD
        // `CI` or `INSTA_FORCE_PASS` or `CARGO_INSTA_*`) from a cargo-insta process which runs
        // this test.
        for (key, _) in env::vars() {
            // Remove variables that start with "CARGO_INSTA" or "INSTA"
=======
        // `INSTA_FORCE_PASS` or `CARGO_INSTA_*`) from a cargo-insta process
        // which runs this integration test.
        for (key, _) in env::vars() {
>>>>>>> 02665eaf
            if key.starts_with("CARGO_INSTA") || key.starts_with("INSTA") {
                command.env_remove(&key);
            }
        }
<<<<<<< HEAD

        // Turn off CI flag so that cargo insta test behaves as we expect
        // under normal operation (likely unneeded given the above, could remove)
=======
        // Turn off CI flag so that cargo insta test behaves as we expect
        // under normal operation
>>>>>>> 02665eaf
        command.env("CI", "0");

        command.current_dir(self.workspace_dir.as_path());
        // Use the same target directory as other tests, consistent across test
        // run. This makes the compilation much faster (though do some tests
        // tread on the toes of others? We could have a different cache for each
        // project if so...)
        command.env("CARGO_TARGET_DIR", target_dir());

        command
    }

    fn diff(&self, file_path: &str) -> String {
        let original_content = self.files.get(Path::new(file_path)).unwrap();
        let file_path_buf = self.workspace_dir.join(file_path);
        let updated_content = fs::read_to_string(&file_path_buf).unwrap();

        unified_diff(
            similar::Algorithm::Patience,
            original_content,
            &updated_content,
            3,
            Some((
                &format!("Original: {}", file_path),
                &format!("Updated: {}", file_path),
            )),
        )
    }

    fn current_file_tree(workspace_dir: &Path) -> String {
        WalkBuilder::new(workspace_dir)
            .filter_entry(|e| e.path().file_name() != Some(std::ffi::OsStr::new("target")))
            .build()
            .filter_map(|e| e.ok())
            .sorted_by(|a, b| a.path().cmp(b.path()))
            .map(|entry| {
                let path = entry
                    .path()
                    .strip_prefix(workspace_dir)
                    .unwrap_or(entry.path());
                // Required for Windows compatibility
                let path_str = path.to_str().map(|s| s.replace('\\', "/")).unwrap();
                format!("{}{}", "  ".repeat(entry.depth()), path_str)
            })
            .chain(std::iter::once(String::new()))
            .collect::<Vec<_>>()
            .join("\n")
    }
    fn file_tree_diff(&self) -> String {
        unified_diff(
            similar::Algorithm::Patience,
            &self.file_tree.clone(),
            Self::current_file_tree(&self.workspace_dir).as_ref(),
            3,
            Some(("Original file tree", "Updated file tree")),
        )
    }
}

#[test]
fn test_json_inline() {
    let test_project = TestFiles::new()
        .add_file(
            "Cargo.toml",
            r#"
[package]
name = "test_json_inline"
version = "0.1.0"
edition = "2021"

[dependencies]
insta = { path = '$PROJECT_PATH', features=["json", "redactions"] }
serde = { version = "1.0", features = ["derive"] }
"#
            .to_string(),
        )
        .add_file(
            "src/main.rs",
            r#"
use serde::Serialize;

#[derive(Serialize)]
struct User {
    id: u64,
    email: String,
}

#[test]
fn test_json_snapshot() {
    let user = User {
        id: 42,
        email: "john.doe@example.com".into(),
    };
    insta::assert_json_snapshot!(&user, {
        ".id" => "[user_id]",
    }, @"");
}
"#
            .to_string(),
        )
        .create_project();

    let output = test_project
        .cmd()
        .args(["test", "--accept"])
        .output()
        .unwrap();

    assert_success(&output);

    assert_snapshot!(test_project.diff("src/main.rs"), @r##"
    --- Original: src/main.rs
    +++ Updated: src/main.rs
    @@ -15,5 +15,10 @@
         };
         insta::assert_json_snapshot!(&user, {
             ".id" => "[user_id]",
    -    }, @"");
    +    }, @r#"
    +    {
    +      "id": "[user_id]",
    +      "email": "john.doe@example.com"
    +    }
    +    "#);
     }
    "##);
}

#[test]
fn test_yaml_inline() {
    let test_project = TestFiles::new()
        .add_file(
            "Cargo.toml",
            r#"
[package]
name = "test_yaml_inline"
version = "0.1.0"
edition = "2021"

[dependencies]
insta = { path = '$PROJECT_PATH', features=["yaml", "redactions"] }
serde = { version = "1.0", features = ["derive"] }
"#
            .to_string(),
        )
        .add_file(
            "src/main.rs",
            r#"
use serde::Serialize;

#[derive(Serialize)]
struct User {
    id: u64,
    email: String,
}

#[test]
fn test_yaml_snapshot() {
    let user = User {
        id: 42,
        email: "john.doe@example.com".into(),
    };
    insta::assert_yaml_snapshot!(&user, {
        ".id" => "[user_id]",
    }, @"");
}
"#
            .to_string(),
        )
        .create_project();

    let output = test_project
        .cmd()
        .args(["test", "--accept"])
        .output()
        .unwrap();

    assert_success(&output);

    assert_snapshot!(test_project.diff("src/main.rs"), @r###"
    --- Original: src/main.rs
    +++ Updated: src/main.rs
    @@ -15,5 +15,8 @@
         };
         insta::assert_yaml_snapshot!(&user, {
             ".id" => "[user_id]",
    -    }, @"");
    +    }, @r#"
    +    id: "[user_id]"
    +    email: john.doe@example.com
    +    "#);
     }
    "###);
}

#[test]
fn test_utf8_inline() {
    let test_project = TestFiles::new()
        .add_file(
            "Cargo.toml",
            r#"
[package]
name = "test_utf8_inline"
version = "0.1.0"
edition = "2021"

[dependencies]
insta = { path = '$PROJECT_PATH' }
"#
            .to_string(),
        )
        .add_file(
            "src/main.rs",
            r#"
#[test]
fn test_non_basic_plane() {
    /* an offset here ❄️ */ insta::assert_snapshot!("a 😀oeu", @"");
}

#[test]
fn test_remove_existing_value() {
    insta::assert_snapshot!("this is the new value", @"this is the old value");
}

#[test]
fn test_remove_existing_value_multiline() {
    insta::assert_snapshot!(
        "this is the new value",
        @"this is\
        this is the old value\
        it really is"
    );
}

#[test]
fn test_trailing_comma_in_inline_snapshot() {
    insta::assert_snapshot!(
        "new value",
        @"old value",  // comma here
    );
}
"#
            .to_string(),
        )
        .create_project();

    let output = test_project
        .cmd()
        .args(["test", "--accept"])
        .output()
        .unwrap();

    assert_success(&output);

    assert_snapshot!(test_project.diff("src/main.rs"), @r##"
    --- Original: src/main.rs
    +++ Updated: src/main.rs
    @@ -1,21 +1,19 @@
     
     #[test]
     fn test_non_basic_plane() {
    -    /* an offset here ❄️ */ insta::assert_snapshot!("a 😀oeu", @"");
    +    /* an offset here ❄️ */ insta::assert_snapshot!("a 😀oeu", @"a 😀oeu");
     }
     
     #[test]
     fn test_remove_existing_value() {
    -    insta::assert_snapshot!("this is the new value", @"this is the old value");
    +    insta::assert_snapshot!("this is the new value", @"this is the new value");
     }
     
     #[test]
     fn test_remove_existing_value_multiline() {
         insta::assert_snapshot!(
             "this is the new value",
    -        @"this is\
    -        this is the old value\
    -        it really is"
    +        @"this is the new value"
         );
     }
     
    @@ -23,6 +21,6 @@
     fn test_trailing_comma_in_inline_snapshot() {
         insta::assert_snapshot!(
             "new value",
    -        @"old value",  // comma here
    +        @"new value",  // comma here
         );
     }
    "##);
}

// Note that names need to be different to prevent the cache confusing them.
fn workspace_with_root_crate(name: String) -> TestFiles {
    TestFiles::new()
        .add_file(
            "Cargo.toml",
            format!(
                r#"
[package]
name = "{name}"
version = "0.1.0"
edition = "2021"

[workspace]
members = [
    "member",
]

[workspace.dependencies]
insta = {{path = '$PROJECT_PATH'}}

[dependencies]
insta = {{ workspace = true }}

"#
            )
            .to_string(),
        )
        .add_file(
            "member/Cargo.toml",
            format!(
                r#"
[package]
name = "{name}-member"
version = "0.0.0"
edition = "2021"

[dependencies]
insta = {{ workspace = true }}
"#
            )
            .to_string(),
        )
        .add_file(
            "member/src/lib.rs",
            r#"
#[test]
fn test_member() {
    insta::assert_debug_snapshot!(vec![1, 2, 3]);
}
"#
            .to_string(),
        )
        .add_file(
            "src/main.rs",
            r#"
fn main() {
    println!("Hello, world!");
}

#[test]
fn test_root() {
    insta::assert_debug_snapshot!(vec![1, 2, 3]);
}
"#
            .to_string(),
        )
}

/// Check that in a workspace with a default root crate, running `cargo insta
/// test --workspace` will update snapsnots in both the root crate and the
/// member crate.
#[test]
fn test_root_crate_all() {
    let test_project = workspace_with_root_crate("root-crate-all".to_string()).create_project();

    let output = test_project
        .cmd()
        .args(["test", "--accept", "--workspace"])
        .output()
        .unwrap();

    assert_success(&output);

    assert_snapshot!(test_project.file_tree_diff(), @r###"
    --- Original file tree
    +++ Updated file tree
    @@ -1,8 +1,13 @@
     
    +  Cargo.lock
       Cargo.toml
       member
         member/Cargo.toml
         member/src
           member/src/lib.rs
    +      member/src/snapshots
    +        member/src/snapshots/root_crate_all_member__member.snap
       src
         src/main.rs
    +    src/snapshots
    +      src/snapshots/root_crate_all__root.snap
    "###     );
}

/// Check that in a workspace with a default root crate, running `cargo insta
/// test` will only update snapsnots in the root crate
#[test]
fn test_root_crate_no_all() {
    let test_project = workspace_with_root_crate("root-crate-no-all".to_string()).create_project();

    let output = test_project
        .cmd()
        .args(["test", "--accept"])
        .output()
        .unwrap();

    assert_success(&output);

    assert_snapshot!(test_project.file_tree_diff(), @r###"
    --- Original file tree
    +++ Updated file tree
    @@ -1,4 +1,5 @@
     
    +  Cargo.lock
       Cargo.toml
       member
         member/Cargo.toml
    @@ -6,3 +7,5 @@
           member/src/lib.rs
       src
         src/main.rs
    +    src/snapshots
    +      src/snapshots/root_crate_no_all__root.snap
    "###     );
}

fn workspace_with_virtual_manifest(name: String) -> TestFiles {
    TestFiles::new()
        .add_file(
            "Cargo.toml",
            r#"
[workspace]
members = [
    "member-1",
    "member-2",
]

[workspace.dependencies]
insta = {path = '$PROJECT_PATH'}
"#
            .to_string()
            .to_string(),
        )
        .add_file(
            "member-1/Cargo.toml",
            format!(
                r#"
[package]
name = "{name}-member-1"
version = "0.1.0"
edition = "2021"

[dependencies]
insta = {{ workspace = true }}
"#
            )
            .to_string(),
        )
        .add_file(
            "member-1/src/lib.rs",
            r#"
#[test]
fn test_member_1() {
    insta::assert_debug_snapshot!(vec![1, 2, 3]);
}
"#
            .to_string(),
        )
        .add_file(
            "member-2/Cargo.toml",
            format!(
                r#"
[package]
name = "{name}-member-2"
version = "0.1.0"
edition = "2021"

[dependencies]
insta = {{ workspace = true }}
"#
            )
            .to_string(),
        )
        .add_file(
            "member-2/src/lib.rs",
            r#"
#[test]
fn test_member_2() {
    insta::assert_debug_snapshot!(vec![4, 5, 6]);
}
"#
            .to_string(),
        )
}

/// Check that in a workspace with a virtual manifest, running `cargo insta test --workspace`
/// will update snapshots in all member crates.
#[test]
fn test_virtual_manifest_all() {
    let test_project =
        workspace_with_virtual_manifest("virtual-manifest-all".to_string()).create_project();

    let output = test_project
        .cmd()
        .args(["test", "--accept", "--workspace"])
        .output()
        .unwrap();

    assert_success(&output);

    assert_snapshot!(test_project.file_tree_diff(), @r###"
    --- Original file tree
    +++ Updated file tree
    @@ -1,10 +1,15 @@
     
    +  Cargo.lock
       Cargo.toml
       member-1
         member-1/Cargo.toml
         member-1/src
           member-1/src/lib.rs
    +      member-1/src/snapshots
    +        member-1/src/snapshots/virtual_manifest_all_member_1__member_1.snap
       member-2
         member-2/Cargo.toml
         member-2/src
           member-2/src/lib.rs
    +      member-2/src/snapshots
    +        member-2/src/snapshots/virtual_manifest_all_member_2__member_2.snap
    "###     );
}

/// Check that in a workspace with a virtual manifest, running `cargo insta test`
/// updates snapshots in all member crates.
#[test]
fn test_virtual_manifest_default() {
    let test_project =
        workspace_with_virtual_manifest("virtual-manifest-default".to_string()).create_project();

    let output = test_project
        .cmd()
        .args(["test", "--accept"])
        .output()
        .unwrap();

    assert_success(&output);

    assert_snapshot!(test_project.file_tree_diff(), @r###"
    --- Original file tree
    +++ Updated file tree
    @@ -1,10 +1,15 @@
     
    +  Cargo.lock
       Cargo.toml
       member-1
         member-1/Cargo.toml
         member-1/src
           member-1/src/lib.rs
    +      member-1/src/snapshots
    +        member-1/src/snapshots/virtual_manifest_default_member_1__member_1.snap
       member-2
         member-2/Cargo.toml
         member-2/src
           member-2/src/lib.rs
    +      member-2/src/snapshots
    +        member-2/src/snapshots/virtual_manifest_default_member_2__member_2.snap
    "###     );
}

/// Check that in a workspace with a virtual manifest, running `cargo insta test
/// -p <crate>` will only update snapshots in that crate.
#[test]
fn test_virtual_manifest_single_crate() {
    let test_project =
        workspace_with_virtual_manifest("virtual-manifest-single".to_string()).create_project();

    let output = test_project
        .cmd()
        .args(["test", "--accept", "-p", "virtual-manifest-single-member-1"])
        .output()
        .unwrap();

    assert_success(&output);

    assert_snapshot!(test_project.file_tree_diff(), @r###"
    --- Original file tree
    +++ Updated file tree
    @@ -1,9 +1,12 @@
     
    +  Cargo.lock
       Cargo.toml
       member-1
         member-1/Cargo.toml
         member-1/src
           member-1/src/lib.rs
    +      member-1/src/snapshots
    +        member-1/src/snapshots/virtual_manifest_single_member_1__member_1.snap
       member-2
         member-2/Cargo.toml
         member-2/src
    "###     );
}

#[test]
fn test_force_update_snapshots() {
    fn create_test_force_update_project(name: &str, insta_dependency: &str) -> TestProject {
        TestFiles::new()
            .add_file(
                "Cargo.toml",
                format!(
                    r#"
[package]
name = "test_force_update_{}"
version = "0.1.0"
edition = "2021"

[dependencies]
insta = {}
"#,
                    name, insta_dependency
                )
                .to_string(),
            )
            .add_file(
                "src/lib.rs",
                r#"
#[test]
fn test_snapshot_with_newline() {
    insta::assert_snapshot!("force_update", "Hello, world!");
}
"#
                .to_string(),
            )
            .add_file(
                format!(
                    "src/snapshots/test_force_update_{}__force_update.snap",
                    name
                ),
                r#"
---
source: src/lib.rs
expression: 
---
Hello, world!


"#
                .to_string(),
            )
            .create_project()
    }

    let test_current_insta =
        create_test_force_update_project("current", "{ path = '$PROJECT_PATH' }");
    let test_insta_1_39_0 = create_test_force_update_project("1_39_0", "\"1.39.0\"");

    // Test with current insta version
    let output_current = test_current_insta
        .cmd()
        .args(["test", "--accept", "--force-update-snapshots"])
        .output()
        .unwrap();

    assert_success(&output_current);

    // Test with insta 1.39.0
    let output_1_39_0 = test_insta_1_39_0
        .cmd()
        .args(["test", "--accept", "--force-update-snapshots"])
        .output()
        .unwrap();

    assert_success(&output_1_39_0);

    // Check that both versions updated the snapshot correctly
    assert_snapshot!(test_current_insta.diff("src/snapshots/test_force_update_current__force_update.snap"), @r#"
    --- Original: src/snapshots/test_force_update_current__force_update.snap
    +++ Updated: src/snapshots/test_force_update_current__force_update.snap
    @@ -1,8 +1,5 @@
    -
     ---
     source: src/lib.rs
    -expression: 
    +expression: "\"Hello, world!\""
     ---
     Hello, world!
    -
    -
    "#);

    assert_snapshot!(test_insta_1_39_0.diff("src/snapshots/test_force_update_1_39_0__force_update.snap"), @r#"
    --- Original: src/snapshots/test_force_update_1_39_0__force_update.snap
    +++ Updated: src/snapshots/test_force_update_1_39_0__force_update.snap
    @@ -1,8 +1,5 @@
    -
     ---
     source: src/lib.rs
    -expression: 
    +expression: "\"Hello, world!\""
     ---
     Hello, world!
    -
    -
    "#);
}

#[test]
fn test_force_update_inline_snapshot() {
    let test_project = TestFiles::new()
        .add_file(
            "Cargo.toml",
            r#"
[package]
name = "force-update-inline"
version = "0.1.0"
edition = "2021"

[dependencies]
insta = { path = '$PROJECT_PATH' }
"#
            .to_string(),
        )
        .add_file(
            "src/lib.rs",
            r#####"
#[test]
fn test_excessive_hashes() {
    insta::assert_snapshot!("foo", @r####"foo"####);
}
"#####
                .to_string(),
        )
        .create_project();

    // Run the test with --force-update-snapshots and --accept
    let output = test_project
        .cmd()
        .args([
            "test",
            "--force-update-snapshots",
            "--accept",
            "--",
            "--nocapture",
        ])
        .output()
        .unwrap();

    assert_success(&output);

    assert_snapshot!(test_project.diff("src/lib.rs"), @r#####"
    --- Original: src/lib.rs
    +++ Updated: src/lib.rs
    @@ -1,5 +1,5 @@
     
     #[test]
     fn test_excessive_hashes() {
    -    insta::assert_snapshot!("foo", @r####"foo"####);
    +    insta::assert_snapshot!("foo", @"foo");
     }
    "#####);
}

#[test]
fn test_hashtag_escape_in_inline_snapshot() {
    let test_project = TestFiles::new()
        .add_file(
            "Cargo.toml",
            r#"
[package]
name = "test_hashtag_escape"
version = "0.1.0"
edition = "2021"

[dependencies]
insta = { path = '$PROJECT_PATH' }
"#
            .to_string(),
        )
        .add_file(
            "src/main.rs",
            r#"
#[test]
fn test_hashtag_escape() {
    insta::assert_snapshot!("Value with #### hashtags\n", @"");
}
"#
            .to_string(),
        )
        .create_project();

    let output = test_project
        .cmd()
        .args(["test", "--accept"])
        .output()
        .unwrap();

    assert_success(&output);

    assert_snapshot!(test_project.diff("src/main.rs"), @r######"
    --- Original: src/main.rs
    +++ Updated: src/main.rs
    @@ -1,5 +1,7 @@
     
     #[test]
     fn test_hashtag_escape() {
    -    insta::assert_snapshot!("Value with #### hashtags\n", @"");
    +    insta::assert_snapshot!("Value with #### hashtags\n", @r#####"
    +    Value with #### hashtags
    +    "#####);
     }
    "######);
}<|MERGE_RESOLUTION|>--- conflicted
+++ resolved
@@ -113,28 +113,15 @@
     fn cmd(&self) -> Command {
         let mut command = Command::new(env!("CARGO_BIN_EXE_cargo-insta"));
         // Remove environment variables so we don't inherit anything (such as
-<<<<<<< HEAD
-        // `CI` or `INSTA_FORCE_PASS` or `CARGO_INSTA_*`) from a cargo-insta process which runs
-        // this test.
-        for (key, _) in env::vars() {
-            // Remove variables that start with "CARGO_INSTA" or "INSTA"
-=======
         // `INSTA_FORCE_PASS` or `CARGO_INSTA_*`) from a cargo-insta process
         // which runs this integration test.
         for (key, _) in env::vars() {
->>>>>>> 02665eaf
             if key.starts_with("CARGO_INSTA") || key.starts_with("INSTA") {
                 command.env_remove(&key);
             }
         }
-<<<<<<< HEAD
-
-        // Turn off CI flag so that cargo insta test behaves as we expect
-        // under normal operation (likely unneeded given the above, could remove)
-=======
         // Turn off CI flag so that cargo insta test behaves as we expect
         // under normal operation
->>>>>>> 02665eaf
         command.env("CI", "0");
 
         command.current_dir(self.workspace_dir.as_path());
