---
source: cargo-insta/tests/main.rs
expression: "&fs::read_to_string(gen_file).unwrap()"
---
use serde::Serialize;

#[derive(Serialize)]
struct User {
    id: u64,
    email: String,
}

#[test]
fn test_yaml_snapshot() {
    let user = User {
        id: 42,
        email: "john.doe@example.com".into(),
    };
    insta::assert_yaml_snapshot!(&user, {
        ".id" => "[user_id]",
<<<<<<< HEAD
    }, @r###"
=======
    }, @r#"
    ---
>>>>>>> e23331b0
    id: "[user_id]"
    email: john.doe@example.com
    "#);
}

#[test]
fn test_yaml_snapshot_trailing_comma() {
    let user = User {
        id: 42,
        email: "john.doe@example.com".into(),
    };
    insta::assert_yaml_snapshot!(
        &user,
        {
            ".id" => "[user_id]",
        },
<<<<<<< HEAD
        @r###"
=======
        @r#"
    ---
>>>>>>> e23331b0
    id: "[user_id]"
    email: john.doe@example.com
    "#,
    );
}<|MERGE_RESOLUTION|>--- conflicted
+++ resolved
@@ -18,12 +18,7 @@
     };
     insta::assert_yaml_snapshot!(&user, {
         ".id" => "[user_id]",
-<<<<<<< HEAD
-    }, @r###"
-=======
     }, @r#"
-    ---
->>>>>>> e23331b0
     id: "[user_id]"
     email: john.doe@example.com
     "#);
@@ -40,12 +35,7 @@
         {
             ".id" => "[user_id]",
         },
-<<<<<<< HEAD
-        @r###"
-=======
         @r#"
-    ---
->>>>>>> e23331b0
     id: "[user_id]"
     email: john.doe@example.com
     "#,
