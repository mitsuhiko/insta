use std::borrow::{Borrow, Cow};
use std::error::Error;
use std::fmt::Display;
use std::path::{Path, PathBuf};
use std::{collections::HashSet, fmt};
use std::{env, fs};
use std::{io, process};

use console::{set_colors_enabled, style, Key, Term};
use insta::Snapshot;
use insta::_cargo_insta_support::{
    is_ci, SnapshotPrinter, SnapshotUpdate, TestRunner, ToolConfig, UnreferencedSnapshots,
};
use serde::Serialize;
use uuid::Uuid;

use crate::cargo::{find_snapshot_roots, get_metadata, Metadata, Package};
use crate::container::{Operation, SnapshotContainer};
use crate::utils::{err_msg, QuietExit};
use crate::walk::{find_snapshots, make_snapshot_walker, FindFlags};

use clap::{Args, Parser, Subcommand, ValueEnum};

/// A helper utility to work with insta snapshots.
#[derive(Parser, Debug)]
#[command(
    bin_name = "cargo insta",
    arg_required_else_help = true,
    // TODO: do we want these?
    disable_colored_help = true,
    disable_version_flag = true,
    next_line_help = true
)]
struct Opts {
    /// Coloring
    #[arg(long, global = true, value_name = "WHEN", env = "CARGO_TERM_COLOR")]
    color: Option<ColorWhen>,

    #[command(subcommand)]
    command: Command,
}

#[derive(ValueEnum, Copy, Clone, Debug)]
enum ColorWhen {
    Auto,
    Always,
    Never,
}

impl fmt::Display for ColorWhen {
    fn fmt(&self, f: &mut fmt::Formatter<'_>) -> fmt::Result {
        match self {
            ColorWhen::Auto => write!(f, "auto"),
            ColorWhen::Always => write!(f, "always"),
            ColorWhen::Never => write!(f, "never"),
        }
    }
}

#[derive(Subcommand, Debug)]
#[command(
    after_help = "For the online documentation of the latest version, see https://insta.rs/docs/cli/."
)]
#[allow(clippy::large_enum_variant)]
enum Command {
    /// Interactively review snapshots
    #[command(alias = "verify")]
    Review(ProcessCommand),
    /// Rejects all snapshots
    Reject(ProcessCommand),
    /// Accept all snapshots
    #[command(alias = "approve")]
    Accept(ProcessCommand),
    /// Run tests and then reviews
    Test(TestCommand),
    /// Print a summary of all pending snapshots.
    PendingSnapshots(PendingSnapshotsCommand),
    /// Shows a specific snapshot
    Show(ShowCommand),
}

#[derive(Args, Debug, Clone)]
struct TargetArgs {
    /// Path to Cargo.toml
    #[arg(long, value_name = "PATH")]
    manifest_path: Option<PathBuf>,
    /// Explicit path to the workspace root
    #[arg(long, value_name = "PATH")]
    workspace_root: Option<PathBuf>,
    /// Sets the extensions to consider. Defaults to `.snap`
    #[arg(short = 'e', long, value_name = "EXTENSIONS", num_args = 1.., value_delimiter = ',')]
    extensions: Vec<String>,
    /// Work on all packages in the workspace
    #[arg(long)]
    workspace: bool,
    /// Alias for --workspace (deprecated)
    #[arg(long)]
    all: bool,
    /// Also walk into ignored paths.
    #[arg(long, alias = "no-ignore")]
    include_ignored: bool,
    /// Also include hidden paths.
    #[arg(long)]
    include_hidden: bool,
}

#[derive(Args, Debug)]
struct ProcessCommand {
    #[command(flatten)]
    target_args: TargetArgs,
    /// Limits the operation to one or more snapshots.
    #[arg(long = "snapshot")]
    snapshot_filter: Option<Vec<String>>,
    /// Do not print to stdout.
    #[arg(short = 'q', long)]
    quiet: bool,
}

<<<<<<< HEAD
#[derive(Clone, StructOpt, Debug)]
#[structopt(rename_all = "kebab-case")]
=======
#[derive(Clone, Args, Debug)]
#[command(rename_all = "kebab-case")]
>>>>>>> 8ee85924
struct TestCommand {
    #[command(flatten)]
    target_args: TargetArgs,
    /// Test only this package's library unit tests
    #[arg(long)]
    lib: bool,
    /// Test only the specified binary
    #[arg(long)]
    bin: Option<String>,
    /// Test all binaries
    #[arg(long)]
    bins: bool,
    /// Test only the specified example
    #[arg(long)]
    example: Option<String>,
    /// Test all examples
    #[arg(long)]
    examples: bool,
    /// Test only the specified test targets
    #[arg(long)]
    test: Vec<String>,
    /// Test all tests
    #[arg(long)]
    tests: bool,
    /// Package to run tests for
    #[arg(short = 'p', long)]
    package: Vec<String>,
    /// Exclude packages from the test
    #[arg(long, value_name = "SPEC")]
    exclude: Vec<String>,
    /// Disable force-passing of snapshot tests
    #[arg(long)]
    no_force_pass: bool,
    /// Prevent running all tests regardless of failure
    #[arg(long)]
    fail_fast: bool,
    /// Space-separated list of features to activate
    #[arg(long, value_name = "FEATURES")]
    features: Option<String>,
    /// Number of parallel jobs, defaults to # of CPUs
    #[arg(short = 'j', long)]
    jobs: Option<usize>,
    /// Build artifacts in release mode, with optimizations
    #[arg(long)]
    release: bool,
    /// Build artifacts with the specified profile
    #[arg(long)]
    profile: Option<String>,
    /// Test all targets (does not include doctests)
    #[arg(long)]
    all_targets: bool,
    /// Activate all available features
    #[arg(long)]
    all_features: bool,
    /// Do not activate the `default` feature
    #[arg(long)]
    no_default_features: bool,
    /// Build for the target triple
    #[arg(long)]
    target: Option<String>,
    /// Follow up with review.
    #[arg(long)]
    review: bool,
    /// Accept all snapshots after test.
    #[arg(long, conflicts_with = "review")]
    accept: bool,
    /// Accept all new (previously unseen).
    #[arg(long)]
    accept_unseen: bool,
    /// Instructs the test command to just assert.
    #[arg(long)]
    check: bool,
    /// Do not reject pending snapshots before run.
    #[arg(long)]
    keep_pending: bool,
    /// Update all snapshots even if they are still matching.
    #[arg(long)]
    force_update_snapshots: bool,
    /// Require metadata as well as snapshots' contents to match (experimental).
    #[arg(long)]
    require_full_match: bool,
    /// Handle unreferenced snapshots after a successful test run.
    #[arg(long, default_value = "ignore")]
    unreferenced: UnreferencedSnapshots,
    /// Delete unreferenced snapshots after a successful test run.
    #[arg(long, hide = true)]
    delete_unreferenced_snapshots: bool,
    /// Filters to apply to the insta glob feature.
    #[arg(long)]
    glob_filter: Vec<String>,
    /// Do not pass the quiet flag (`-q`) to tests.
    #[arg(short = 'Q', long)]
    no_quiet: bool,
    /// Picks the test runner.
    #[arg(long, default_value = "auto")]
    test_runner: TestRunner,
    /// Options passed to cargo test
    #[arg(last = true)]
    cargo_options: Vec<String>,
}

#[derive(Args, Debug)]
#[command(rename_all = "kebab-case")]
struct PendingSnapshotsCommand {
    #[command(flatten)]
    target_args: TargetArgs,
    /// Changes the output from human readable to JSON.
    #[arg(long)]
    as_json: bool,
}

#[derive(Args, Debug)]
#[command(rename_all = "kebab-case")]
struct ShowCommand {
    #[command(flatten)]
    target_args: TargetArgs,
    /// The path to the snapshot file.
    path: PathBuf,
}

#[allow(clippy::too_many_arguments)]
fn query_snapshot(
    workspace_root: &Path,
    term: &Term,
    new: &Snapshot,
    old: Option<&Snapshot>,
    pkg: Option<&Package>,
    line: Option<u32>,
    i: usize,
    n: usize,
    snapshot_file: Option<&Path>,
    show_info: &mut bool,
    show_diff: &mut bool,
) -> Result<Operation, Box<dyn Error>> {
    loop {
        term.clear_screen()?;
        let (pkg_name, pkg_version): (_, &dyn Display) = if let Some(pkg) = pkg {
            (pkg.name.as_str(), &pkg.version)
        } else {
            ("unknown package", &"unknown version")
        };

        println!(
            "{}{}{} {}@{}:",
            style("Reviewing [").bold(),
            style(format!("{}/{}", i, n)).yellow().bold(),
            style("]").bold(),
            pkg_name,
            pkg_version,
        );

        let mut printer = SnapshotPrinter::new(workspace_root, old, new);
        printer.set_snapshot_file(snapshot_file);
        printer.set_line(line);
        printer.set_show_info(*show_info);
        printer.set_show_diff(*show_diff);
        printer.print();

        println!();
        println!(
            "  {} accept     {}",
            style("a").green().bold(),
            style("keep the new snapshot").dim()
        );

        if old.is_some() {
            println!(
                "  {} reject     {}",
                style("r").red().bold(),
                style("retain the old snapshot").dim()
            );
        } else {
            println!(
                "  {} reject     {}",
                style("r").red().bold(),
                style("reject the new snapshot").dim()
            );
        }

        println!(
            "  {} skip       {}",
            style("s").yellow().bold(),
            style("keep both for now").dim()
        );
        println!(
            "  {} {} info  {}",
            style("i").cyan().bold(),
            if *show_info { "hide" } else { "show" },
            style("toggles extended snapshot info").dim()
        );
        println!(
            "  {} {} diff  {}",
            style("d").cyan().bold(),
            if *show_diff { "hide" } else { "show" },
            style("toggle snapshot diff").dim()
        );

        loop {
            match term.read_key()? {
                Key::Char('a') | Key::Enter => return Ok(Operation::Accept),
                Key::Char('r') | Key::Escape => return Ok(Operation::Reject),
                Key::Char('s') | Key::Char(' ') => return Ok(Operation::Skip),
                Key::Char('i') => {
                    *show_info = !*show_info;
                    break;
                }
                Key::Char('d') => {
                    *show_diff = !*show_diff;
                    break;
                }
                _ => {}
            }
        }
    }
}

fn handle_color(color: Option<ColorWhen>) {
    match color {
        Some(ColorWhen::Always) => {
            set_colors_enabled(true);
        }
        Some(ColorWhen::Never) => {
            set_colors_enabled(false);
        }
        Some(ColorWhen::Auto) | None => {}
    }
}

struct LocationInfo<'a> {
    tool_config: ToolConfig,
    workspace_root: PathBuf,
    /// Packages to test
    packages: Vec<Package>,
    exts: Vec<&'a str>,
    find_flags: FindFlags,
}

fn get_find_flags(tool_config: &ToolConfig, target_args: &TargetArgs) -> FindFlags {
    FindFlags {
        include_ignored: target_args.include_ignored || tool_config.review_include_ignored(),
        include_hidden: target_args.include_hidden || tool_config.review_include_hidden(),
    }
}

fn handle_target_args(
    target_args: &TargetArgs,
    // Empty if none are selected, implying cargo default
    packages: Vec<String>,
) -> Result<LocationInfo<'_>, Box<dyn Error>> {
    let mut exts: Vec<&str> = target_args.extensions.iter().map(|x| x.as_str()).collect();
    if exts.is_empty() {
        exts.push("snap");
    }

    // if a workspace root is provided we first check if it points to a `Cargo.toml`.  If it
    // does we instead treat it as manifest path.  If both are provided we fail with an error
    // as this would indicate an error.
    let (workspace_root, manifest_path) = match (
        target_args.workspace_root.as_deref(),
        target_args.manifest_path.as_deref(),
    ) {
        (Some(_), Some(_)) => {
            return Err(err_msg(
                "both manifest-path and workspace-root provided.".to_string(),
            ))
        }
        (None, Some(manifest)) => (None, Some(Cow::Borrowed(manifest))),
        (Some(root), manifest_path) => {
            let assumed_manifest = root.join("Cargo.toml");
            if assumed_manifest.is_file() {
                (None, Some(Cow::Owned(assumed_manifest)))
            } else {
                (Some(root), manifest_path.map(Cow::Borrowed))
            }
        }
        (None, None) => (None, None),
    };

    // Filter to those that we've selected (or no filtering if none are selected)
    let filter_packages = |all_packages: Vec<Package>| {
        if packages.is_empty() {
            return all_packages;
        }
        all_packages
            .into_iter()
            .filter(|p| packages.contains(&p.name))
            .collect()
    };

    if let Some(workspace_root) = workspace_root {
        let tool_config = ToolConfig::from_workspace(workspace_root)?;
        let all_packages = get_all_packages(workspace_root)?;
        let packages = filter_packages(all_packages);
        Ok(LocationInfo {
            workspace_root: workspace_root.to_owned(),
            packages,
            exts,
            find_flags: get_find_flags(&tool_config, target_args),
            tool_config,
        })
    } else {
        let Metadata {
            packages,
            workspace_root,
            ..
        } = get_metadata(
            manifest_path.as_deref(),
            target_args.all || target_args.workspace,
        )?;
        let packages = filter_packages(packages);
        let workspace_root = workspace_root.as_std_path().to_path_buf();
        let tool_config = ToolConfig::from_workspace(&workspace_root)?;
        Ok(LocationInfo {
            workspace_root,
            packages,
            exts,
            find_flags: get_find_flags(&tool_config, target_args),
            tool_config,
        })
    }
}

#[allow(clippy::type_complexity)]
fn load_snapshot_containers<'a>(
    loc: &'a LocationInfo,
) -> Result<
    (
        Vec<(SnapshotContainer, Option<&'a Package>)>,
        HashSet<PathBuf>,
    ),
    Box<dyn Error>,
> {
    let mut roots = HashSet::new();
    let mut snapshot_containers = vec![];

    debug_assert!(!loc.packages.is_empty());

    for package in &loc.packages {
        for root in find_snapshot_roots(package) {
            roots.insert(root.clone());
            for snapshot_container in find_snapshots(&root, &loc.exts, loc.find_flags) {
                snapshot_containers.push((snapshot_container?, Some(package)));
            }
        }
    }

    snapshot_containers.sort_by(|a, b| a.0.snapshot_sort_key().cmp(&b.0.snapshot_sort_key()));
    Ok((snapshot_containers, roots))
}

fn get_all_packages(workspace_root: &Path) -> Result<Vec<Package>, Box<dyn Error>> {
    let metadata = cargo_metadata::MetadataCommand::new()
        .current_dir(workspace_root)
        .no_deps()
        .exec()?;

    Ok(metadata.packages)
}
fn process_snapshots(
    quiet: bool,
    snapshot_filter: Option<&[String]>,
    loc: &LocationInfo<'_>,
    op: Option<Operation>,
) -> Result<(), Box<dyn Error>> {
    let term = Term::stdout();

    let (mut snapshot_containers, roots) = load_snapshot_containers(loc)?;

    let snapshot_count = snapshot_containers.iter().map(|x| x.0.len()).sum();

    if snapshot_count == 0 {
        if !quiet {
            println!("{}: no snapshots to review", style("done").bold());
            if loc.tool_config.review_warn_undiscovered() {
                show_undiscovered_hint(loc.find_flags, &snapshot_containers, &roots, &loc.exts);
            }
        }
        return Ok(());
    }

    let mut accepted = vec![];
    let mut rejected = vec![];
    let mut skipped = vec![];
    let mut num = 0;
    let mut show_info = true;
    let mut show_diff = true;

    for (snapshot_container, package) in snapshot_containers.iter_mut() {
        let target_file = snapshot_container.target_file().to_path_buf();
        let snapshot_file = snapshot_container.snapshot_file().map(|x| x.to_path_buf());
        for snapshot_ref in snapshot_container.iter_snapshots() {
            // if a filter is provided, check if the snapshot reference is included
            if let Some(filter) = snapshot_filter {
                let key = if let Some(line) = snapshot_ref.line {
                    format!("{}:{}", target_file.display(), line)
                } else {
                    format!("{}", target_file.display())
                };
                if !filter.contains(&key) {
                    skipped.push(snapshot_ref.summary());
                    continue;
                }
            }

            num += 1;
            let op = match op {
                Some(op) => op,
                None => query_snapshot(
                    &loc.workspace_root,
                    &term,
                    &snapshot_ref.new,
                    snapshot_ref.old.as_ref(),
                    *package,
                    snapshot_ref.line,
                    num,
                    snapshot_count,
                    snapshot_file.as_deref(),
                    &mut show_info,
                    &mut show_diff,
                )?,
            };
            match op {
                Operation::Accept => {
                    snapshot_ref.op = Operation::Accept;
                    accepted.push(snapshot_ref.summary());
                }
                Operation::Reject => {
                    snapshot_ref.op = Operation::Reject;
                    rejected.push(snapshot_ref.summary());
                }
                Operation::Skip => {
                    skipped.push(snapshot_ref.summary());
                }
            }
        }
        snapshot_container.commit()?;
    }

    if op.is_none() {
        term.clear_screen()?;
    }

    if !quiet {
        println!("{}", style("insta review finished").bold());
        if !accepted.is_empty() {
            println!("{}:", style("accepted").green());
            for item in accepted {
                println!("  {}", item);
            }
        }
        if !rejected.is_empty() {
            println!("{}:", style("rejected").red());
            for item in rejected {
                println!("  {}", item);
            }
        }
        if !skipped.is_empty() {
            println!("{}:", style("skipped").yellow());
            for item in skipped {
                println!("  {}", item);
            }
        }
    }

    Ok(())
}

<<<<<<< HEAD
fn test_run(mut cmd: TestCommand, color: &str) -> Result<(), Box<dyn Error>> {
=======
fn test_run(mut cmd: TestCommand, color: ColorWhen) -> Result<(), Box<dyn Error>> {
>>>>>>> 8ee85924
    let loc = handle_target_args(&cmd.target_args, cmd.package.clone())?;
    match loc.tool_config.snapshot_update() {
        SnapshotUpdate::Auto => {
            if is_ci() {
                cmd.check = true;
            }
        }
        SnapshotUpdate::New | SnapshotUpdate::No => {}
        SnapshotUpdate::Always => {
            if !cmd.accept && !cmd.accept_unseen && !cmd.review {
                cmd.review = false;
                cmd.accept = true;
            }
        }
        SnapshotUpdate::Unseen => {
            if !cmd.accept {
                cmd.accept_unseen = true;
                cmd.review = true;
                cmd.accept = false;
            }
        }
    }

    // --check always implies --no-force-pass as otherwise this command does not
    // make a lot of sense.
    if cmd.check {
        cmd.no_force_pass = true
    }

    // the tool config can also indicate that --accept-unseen should be picked
    // automatically unless instructed otherwise.
    if loc.tool_config.auto_accept_unseen() && !cmd.accept && !cmd.review {
        cmd.accept_unseen = true;
    }
    if loc.tool_config.auto_review() && !cmd.review && !cmd.accept {
        cmd.review = true;
    }

    // Legacy command
    if cmd.delete_unreferenced_snapshots {
        println!("Warning: `--delete-unreferenced-snapshots` is deprecated. Use `--unreferenced=delete` instead.");
        cmd.unreferenced = UnreferencedSnapshots::Delete;
    }

<<<<<<< HEAD
    let test_runner = cmd
        .test_runner
        .parse()
        .map_err(|_| err_msg("invalid test runner preference"))?;

    let unreferenced = cmd
        .unreferenced
        .parse()
        .map_err(|_| err_msg("invalid value for --unreferenced"))?;

    let (mut proc, snapshot_ref_file, prevents_doc_run) =
        prepare_test_runner(test_runner, unreferenced, &cmd.clone(), color, &[], None)?;
=======
    let (mut proc, snapshot_ref_file, prevents_doc_run) = prepare_test_runner(
        cmd.test_runner,
        cmd.unreferenced,
        &cmd.clone(),
        color,
        &[],
        None,
    )?;
>>>>>>> 8ee85924

    if !cmd.keep_pending {
        process_snapshots(true, None, &loc, Some(Operation::Reject))?;
    }

    let status = proc.status()?;
    let mut success = status.success();

    // nextest currently cannot run doctests, run them with regular tests
    if matches!(cmd.test_runner, TestRunner::Nextest) && !prevents_doc_run {
        let (mut proc, _, _) = prepare_test_runner(
            TestRunner::CargoTest,
            cmd.unreferenced,
            &cmd,
            color,
            &["--doc"],
            snapshot_ref_file.as_deref(),
        )?;
        success = success && proc.status()?.success();
    }

    if !success && cmd.review {
        eprintln!(
            "{} non snapshot tests failed, skipping review",
            style("warning:").bold().yellow()
        );
        return Err(QuietExit(1).into());
    }

    // handle unreferenced snapshots if we were instructed to do so and the
    // tests ran successfully
    if success {
<<<<<<< HEAD
        if let Some(ref path) = snapshot_ref_file {
            handle_unreferenced_snapshots(path.borrow(), &loc, unreferenced)?;
=======
        if let Some(ref snapshot_ref_path) = snapshot_ref_file {
            handle_unreferenced_snapshots(snapshot_ref_path.borrow(), &loc, cmd.unreferenced)?;
>>>>>>> 8ee85924
        }
    }

    if cmd.review || cmd.accept {
        process_snapshots(
            false,
            None,
            &loc,
            if cmd.accept {
                Some(Operation::Accept)
            } else {
                None
            },
        )?
    } else {
        let (snapshot_containers, roots) = load_snapshot_containers(&loc)?;
        let snapshot_count = snapshot_containers.iter().map(|x| x.0.len()).sum::<usize>();
        if snapshot_count > 0 {
            eprintln!(
                "{}: {} snapshot{} to review",
                style("info").bold(),
                style(snapshot_count).yellow(),
                if snapshot_count != 1 { "s" } else { "" }
            );
            eprintln!("use `cargo insta review` to review snapshots");
            return Err(QuietExit(1).into());
        } else {
            println!("{}: no snapshots to review", style("info").bold());
            if loc.tool_config.review_warn_undiscovered() {
                show_undiscovered_hint(loc.find_flags, &snapshot_containers, &roots, &loc.exts);
            }
        }
    }

    if !success {
        Err(QuietExit(1).into())
    } else {
        Ok(())
    }
}

/// Scan for any snapshots that were not referenced by any test.
fn handle_unreferenced_snapshots(
    snapshot_ref_path: &Path,
    loc: &LocationInfo<'_>,
    unreferenced: UnreferencedSnapshots,
) -> Result<(), Box<dyn Error>> {
    enum Action {
        Delete,
        Reject,
        Warn,
    }

    let action = match unreferenced {
        UnreferencedSnapshots::Auto => {
            if is_ci() {
                Action::Reject
            } else {
                Action::Delete
            }
        }
        UnreferencedSnapshots::Reject => Action::Reject,
        UnreferencedSnapshots::Delete => Action::Delete,
        UnreferencedSnapshots::Warn => Action::Warn,
        UnreferencedSnapshots::Ignore => return Ok(()),
    };

    let mut files = HashSet::new();
    match fs::read_to_string(snapshot_ref_path) {
        Ok(s) => {
            for line in s.lines() {
                if let Ok(path) = fs::canonicalize(line) {
                    files.insert(path);
                }
            }
        }
        Err(err) => {
            // if the file was not created, no test referenced
            // snapshots.
            if err.kind() != io::ErrorKind::NotFound {
                return Err(err.into());
            }
        }
    }

    let mut encountered_any = false;
<<<<<<< HEAD
=======
    for entry in make_deletion_walker(&loc.workspace_root, loc.packages.clone()) {
        let rel_path = match entry {
            Ok(ref entry) => entry.path(),
            _ => continue,
        };
        if !rel_path.is_file()
            || !rel_path
                .file_name()
                .map_or(false, |x| x.to_str().unwrap_or("").ends_with(".snap"))
        {
            continue;
        }
>>>>>>> 8ee85924

    for package in loc.packages.clone() {
        let walker = make_snapshot_walker(
            package.manifest_path.parent().unwrap().as_std_path(),
            &[".snap"],
            FindFlags {
                include_ignored: true,
                include_hidden: true,
            },
        )
        .filter_map(|e| e.ok())
        .filter(|e| e.file_type().map(|ft| ft.is_file()).unwrap_or(false))
        .filter(|e| {
            e.file_name()
                .to_str()
                .map(|name| name.ends_with(".snap"))
                .unwrap_or(false)
        })
        .filter_map(|e| e.path().canonicalize().ok())
        .filter(|path| !files.contains(path));

        for path in walker {
            if !encountered_any {
                match action {
                    Action::Delete => {
                        eprintln!("{}: deleted unreferenced snapshots:", style("info").bold());
                    }
                    _ => {
                        eprintln!(
                            "{}: encountered unreferenced snapshots:",
                            style("warning").bold()
                        );
                    }
                }
                encountered_any = true;
            }
            eprintln!("  {}", path.display());
            if matches!(action, Action::Delete) {
                fs::remove_file(&path).ok();
            }
        }
    }

    if !encountered_any {
        eprintln!("{}: no unreferenced snapshots found", style("info").bold());
    } else if matches!(action, Action::Reject) {
        return Err(err_msg("aborting because of unreferenced snapshots"));
    }

    Ok(())
}

#[allow(clippy::type_complexity)]
fn prepare_test_runner<'snapshot_ref>(
    test_runner: TestRunner,
    unreferenced: UnreferencedSnapshots,
    cmd: &TestCommand,
    color: ColorWhen,
    extra_args: &[&str],
    snapshot_ref_file: Option<&'snapshot_ref Path>,
) -> Result<(process::Command, Option<Cow<'snapshot_ref, Path>>, bool), Box<dyn Error>> {
    let cargo = env::var_os("CARGO");
    let cargo = cargo
        .as_deref()
        .unwrap_or_else(|| std::ffi::OsStr::new("cargo"));
    let mut proc = match test_runner {
        TestRunner::CargoTest | TestRunner::Auto => {
            let mut proc = process::Command::new(cargo);
            proc.arg("test");
            proc
        }
        TestRunner::Nextest => {
            let mut proc = process::Command::new(cargo);
            proc.arg("nextest");
            proc.arg("run");
            proc
        }
    };

    // An env var to indicate we're running under cargo-insta
    proc.env("INSTA_CARGO_INSTA", "1");

    let snapshot_ref_file = if unreferenced != UnreferencedSnapshots::Ignore {
        match snapshot_ref_file {
            Some(path) => Some(Cow::Borrowed(path)),
            None => {
                let snapshot_ref_file = env::temp_dir().join(Uuid::new_v4().to_string());
                proc.env("INSTA_SNAPSHOT_REFERENCES_FILE", &snapshot_ref_file);
                Some(Cow::Owned(snapshot_ref_file))
            }
        }
    } else {
        None
    };
    let mut prevents_doc_run = false;
    if cmd.target_args.all || cmd.target_args.workspace {
        proc.arg("--all");
    }
    if cmd.lib {
        proc.arg("--lib");
        prevents_doc_run = true;
    }
    if let Some(ref bin) = cmd.bin {
        proc.arg("--bin");
        proc.arg(bin);
        prevents_doc_run = true;
    }
    if cmd.bins {
        proc.arg("--bins");
        prevents_doc_run = true;
    }
    if let Some(ref example) = cmd.example {
        proc.arg("--example");
        proc.arg(example);
        prevents_doc_run = true;
    }
    if cmd.examples {
        proc.arg("--examples");
        prevents_doc_run = true;
    }
    for test in &cmd.test {
        proc.arg("--test");
        proc.arg(test);
        prevents_doc_run = true;
    }
    if cmd.tests {
        proc.arg("--tests");
        prevents_doc_run = true;
    }
    for pkg in &cmd.package {
        proc.arg("--package");
        proc.arg(pkg);
    }
    for spec in &cmd.exclude {
        proc.arg("--exclude");
        proc.arg(spec);
    }
    if let Some(ref manifest_path) = cmd.target_args.manifest_path {
        proc.arg("--manifest-path");
        proc.arg(manifest_path);
    }
    if !cmd.fail_fast {
        proc.arg("--no-fail-fast");
    }
    if !cmd.no_force_pass {
        proc.env("INSTA_FORCE_PASS", "1");
    }
    proc.env(
        "INSTA_UPDATE",
        match (cmd.check, cmd.accept_unseen) {
            (true, _) => "no",
            (_, true) => "unseen",
            (_, false) => "new",
        },
    );
    if cmd.force_update_snapshots {
        // for old versions of insta
        proc.env("INSTA_FORCE_UPDATE_SNAPSHOTS", "1");
        // for newer versions of insta
        proc.env("INSTA_FORCE_UPDATE", "1");
    }
    if cmd.require_full_match {
        proc.env("INSTA_REQUIRE_FULL_MATCH", "1");
    }
    let glob_filter =
        cmd.glob_filter
            .iter()
            .map(|x| x.as_str())
            .fold(String::new(), |mut s, item| {
                if !s.is_empty() {
                    s.push(';');
                }
                s.push_str(item);
                s
            });
    if !glob_filter.is_empty() {
        proc.env("INSTA_GLOB_FILTER", glob_filter);
    }
    if cmd.release {
        proc.arg("--release");
    }
    if let Some(ref profile) = cmd.profile {
        proc.arg("--profile");
        proc.arg(profile);
    }
    if cmd.all_targets {
        proc.arg("--all-targets");
    }
    if let Some(n) = cmd.jobs {
        // use -j instead of --jobs since both nextest and cargo test use it
        proc.arg("-j");
        proc.arg(n.to_string());
    }
    if let Some(ref features) = cmd.features {
        proc.arg("--features");
        proc.arg(features);
    }
    if cmd.all_features {
        proc.arg("--all-features");
    }
    if cmd.no_default_features {
        proc.arg("--no-default-features");
    }
    if let Some(ref target) = cmd.target {
        proc.arg("--target");
        proc.arg(target);
    }
    proc.arg("--color");
    proc.arg(color.to_string());
    proc.args(extra_args);
    // Items after this are passed to the test runner
    proc.arg("--");
    if !cmd.no_quiet && matches!(test_runner, TestRunner::CargoTest) {
        proc.arg("-q");
    }
    if !cmd.cargo_options.is_empty() {
        proc.args(&cmd.cargo_options);
    }
    // Currently libtest uses a different approach to color, so we need to pass
    // it again to get output from the test runner as well as cargo. See
    // https://github.com/rust-lang/cargo/issues/1983 for more
    // We also only want to do this if we override auto as some custom test runners
    // do not handle --color and then we at least fix the default case.
    // https://github.com/mitsuhiko/insta/issues/473
    if matches!(color, ColorWhen::Auto)
        && matches!(test_runner, TestRunner::CargoTest | TestRunner::Auto)
    {
        proc.arg(format!("--color={}", color));
    };
    Ok((proc, snapshot_ref_file, prevents_doc_run))
}

fn show_cmd(cmd: ShowCommand) -> Result<(), Box<dyn Error>> {
    let loc = handle_target_args(&cmd.target_args, vec![])?;
    let snapshot = Snapshot::from_file(&cmd.path)?;
    let mut printer = SnapshotPrinter::new(&loc.workspace_root, None, &snapshot);
    printer.set_snapshot_file(Some(&cmd.path));
    printer.set_show_info(true);
    printer.set_show_diff(false);
    printer.print();
    Ok(())
}

fn pending_snapshots_cmd(cmd: PendingSnapshotsCommand) -> Result<(), Box<dyn Error>> {
    #[derive(Serialize, Debug)]
    #[serde(rename_all = "snake_case", tag = "type")]
    enum SnapshotKey<'a> {
        NamedSnapshot {
            path: &'a Path,
        },
        InlineSnapshot {
            path: &'a Path,
            line: u32,
            old_snapshot: Option<&'a str>,
            new_snapshot: &'a str,
            expression: Option<&'a str>,
        },
    }

    let loc = handle_target_args(&cmd.target_args, vec![])?;
    let (mut snapshot_containers, _) = load_snapshot_containers(&loc)?;

    for (snapshot_container, _package) in snapshot_containers.iter_mut() {
        let target_file = snapshot_container.target_file().to_path_buf();
        let is_inline = snapshot_container.snapshot_file().is_none();
        for snapshot_ref in snapshot_container.iter_snapshots() {
            if cmd.as_json {
                let info = if is_inline {
                    SnapshotKey::InlineSnapshot {
                        path: &target_file,
                        line: snapshot_ref.line.unwrap(),
                        old_snapshot: snapshot_ref.old.as_ref().map(|x| x.contents_str()),
                        new_snapshot: snapshot_ref.new.contents_str(),
                        expression: snapshot_ref.new.metadata().expression(),
                    }
                } else {
                    SnapshotKey::NamedSnapshot { path: &target_file }
                };
                println!("{}", serde_json::to_string(&info).unwrap());
            } else if is_inline {
                println!("{}:{}", target_file.display(), snapshot_ref.line.unwrap());
            } else {
                println!("{}", target_file.display());
            }
        }
    }

    Ok(())
}

fn show_undiscovered_hint(
    find_flags: FindFlags,
    snapshot_containers: &[(SnapshotContainer, Option<&Package>)],
    roots: &HashSet<PathBuf>,
    extensions: &[&str],
) {
    // there is nothing to do if we already search everything.
    if find_flags.include_hidden && find_flags.include_ignored {
        return;
    }

    let mut found_extra = false;
    let found_snapshots = snapshot_containers
        .iter()
        .filter_map(|x| x.0.snapshot_file())
        .collect::<HashSet<_>>();

    for root in roots {
        for snapshot in make_snapshot_walker(
            root,
            extensions,
            FindFlags {
                include_ignored: true,
                include_hidden: true,
            },
        )
        .filter_map(|e| e.ok())
        .filter(|x| {
            let fname = x.file_name().to_string_lossy();
            fname.ends_with(".snap.new") || fname.ends_with(".pending-snap")
        }) {
            if !found_snapshots.contains(snapshot.path()) {
                found_extra = true;
                break;
            }
        }
    }

    // we did not find any extra snapshots
    if !found_extra {
        return;
    }

    let (args, paths) = match (find_flags.include_ignored, find_flags.include_hidden) {
        (true, false) => ("--include-ignored", "ignored"),
        (false, true) => ("--include-hidden", "hidden"),
        (false, false) => (
            "--include-ignored and --include-hidden",
            "ignored or hidden",
        ),
        (true, true) => unreachable!(),
    };

    println!(
        "{}: {}",
        style("warning").yellow().bold(),
        format_args!(
            "found undiscovered snapshots in some paths which are not picked up by cargo \
            insta. Use {} if you have snapshots in {} paths.",
            args, paths,
        )
    );
}

pub(crate) fn run() -> Result<(), Box<dyn Error>> {
    // chop off cargo
    let mut args: Vec<_> = env::args_os().collect();
    if env::var("CARGO").is_ok() && args.get(1).and_then(|x| x.to_str()) == Some("insta") {
        args.remove(1);
    }

    let opts = Opts::parse_from(args);

    handle_color(opts.color);
    match opts.command {
        Command::Review(ref cmd) | Command::Accept(ref cmd) | Command::Reject(ref cmd) => {
            process_snapshots(
                cmd.quiet,
                cmd.snapshot_filter.as_deref(),
                &handle_target_args(&cmd.target_args, vec![])?,
                match opts.command {
                    Command::Review(_) => None,
                    Command::Accept(_) => Some(Operation::Accept),
                    Command::Reject(_) => Some(Operation::Reject),
                    _ => unreachable!(),
                },
            )
        }
        Command::Test(cmd) => test_run(cmd, opts.color.unwrap_or(ColorWhen::Auto)),
        Command::Show(cmd) => show_cmd(cmd),
        Command::PendingSnapshots(cmd) => pending_snapshots_cmd(cmd),
    }
}<|MERGE_RESOLUTION|>--- conflicted
+++ resolved
@@ -116,13 +116,8 @@
     quiet: bool,
 }
 
-<<<<<<< HEAD
-#[derive(Clone, StructOpt, Debug)]
-#[structopt(rename_all = "kebab-case")]
-=======
 #[derive(Clone, Args, Debug)]
 #[command(rename_all = "kebab-case")]
->>>>>>> 8ee85924
 struct TestCommand {
     #[command(flatten)]
     target_args: TargetArgs,
@@ -590,11 +585,7 @@
     Ok(())
 }
 
-<<<<<<< HEAD
-fn test_run(mut cmd: TestCommand, color: &str) -> Result<(), Box<dyn Error>> {
-=======
 fn test_run(mut cmd: TestCommand, color: ColorWhen) -> Result<(), Box<dyn Error>> {
->>>>>>> 8ee85924
     let loc = handle_target_args(&cmd.target_args, cmd.package.clone())?;
     match loc.tool_config.snapshot_update() {
         SnapshotUpdate::Auto => {
@@ -639,20 +630,6 @@
         cmd.unreferenced = UnreferencedSnapshots::Delete;
     }
 
-<<<<<<< HEAD
-    let test_runner = cmd
-        .test_runner
-        .parse()
-        .map_err(|_| err_msg("invalid test runner preference"))?;
-
-    let unreferenced = cmd
-        .unreferenced
-        .parse()
-        .map_err(|_| err_msg("invalid value for --unreferenced"))?;
-
-    let (mut proc, snapshot_ref_file, prevents_doc_run) =
-        prepare_test_runner(test_runner, unreferenced, &cmd.clone(), color, &[], None)?;
-=======
     let (mut proc, snapshot_ref_file, prevents_doc_run) = prepare_test_runner(
         cmd.test_runner,
         cmd.unreferenced,
@@ -661,7 +638,6 @@
         &[],
         None,
     )?;
->>>>>>> 8ee85924
 
     if !cmd.keep_pending {
         process_snapshots(true, None, &loc, Some(Operation::Reject))?;
@@ -694,13 +670,8 @@
     // handle unreferenced snapshots if we were instructed to do so and the
     // tests ran successfully
     if success {
-<<<<<<< HEAD
-        if let Some(ref path) = snapshot_ref_file {
-            handle_unreferenced_snapshots(path.borrow(), &loc, unreferenced)?;
-=======
         if let Some(ref snapshot_ref_path) = snapshot_ref_file {
             handle_unreferenced_snapshots(snapshot_ref_path.borrow(), &loc, cmd.unreferenced)?;
->>>>>>> 8ee85924
         }
     }
 
@@ -787,21 +758,6 @@
     }
 
     let mut encountered_any = false;
-<<<<<<< HEAD
-=======
-    for entry in make_deletion_walker(&loc.workspace_root, loc.packages.clone()) {
-        let rel_path = match entry {
-            Ok(ref entry) => entry.path(),
-            _ => continue,
-        };
-        if !rel_path.is_file()
-            || !rel_path
-                .file_name()
-                .map_or(false, |x| x.to_str().unwrap_or("").ends_with(".snap"))
-        {
-            continue;
-        }
->>>>>>> 8ee85924
 
     for package in loc.packages.clone() {
         let walker = make_snapshot_walker(
