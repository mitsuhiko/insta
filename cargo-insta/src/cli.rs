--- conflicted
+++ resolved
@@ -196,13 +196,8 @@
     /// Update all snapshots even if they are still matching.
     #[arg(long)]
     force_update_snapshots: bool,
-<<<<<<< HEAD
-    /// Require metadata as well as snapshots' contents to match.
-    #[arg(long)]
-=======
     /// Require metadata as well as snapshots' contents to match (experimental).
-    #[structopt(long)]
->>>>>>> d319ce2a
+    #[arg(long)]
     require_full_match: bool,
     /// Handle unreferenced snapshots after a successful test run.
     #[arg(long, default_value = "ignore")]
