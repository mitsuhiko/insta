use std::borrow::{Borrow, Cow};
use std::error::Error;
use std::path::{Path, PathBuf};
use std::{collections::HashSet, fmt};
use std::{env, fs};
use std::{io, process};

use console::{set_colors_enabled, style, Key, Term};
use insta::_cargo_insta_support::{
    is_ci, SnapshotPrinter, SnapshotUpdate, TestRunner, ToolConfig, UnreferencedSnapshots,
};
use insta::{internals::SnapshotContents, Snapshot};
use itertools::Itertools;
use semver::Version;
use serde::Serialize;
use uuid::Uuid;

use crate::cargo::{find_snapshot_roots, Package};
use crate::container::{Operation, SnapshotContainer};
use crate::utils::cargo_insta_version;
use crate::utils::{err_msg, QuietExit};
use crate::walk::{find_pending_snapshots, make_snapshot_walker, FindFlags};

use clap::{Args, Parser, Subcommand, ValueEnum};

/// A helper utility to work with insta snapshots.
#[derive(Parser, Debug)]
#[command(
    bin_name = "cargo insta",
    arg_required_else_help = true,
    // TODO: do we want these?
    disable_colored_help = true,
    disable_version_flag = true,
    next_line_help = true
)]
struct Opts {
    /// Coloring
    #[arg(long, global = true, value_name = "WHEN", env = "CARGO_TERM_COLOR")]
    color: Option<ColorWhen>,

    #[command(subcommand)]
    command: Command,
}

#[derive(ValueEnum, Copy, Clone, Debug)]
enum ColorWhen {
    Auto,
    Always,
    Never,
}

impl fmt::Display for ColorWhen {
    fn fmt(&self, f: &mut fmt::Formatter<'_>) -> fmt::Result {
        match self {
            ColorWhen::Auto => write!(f, "auto"),
            ColorWhen::Always => write!(f, "always"),
            ColorWhen::Never => write!(f, "never"),
        }
    }
}

#[derive(Subcommand, Debug)]
#[command(
    after_help = "For the online documentation of the latest version, see https://insta.rs/docs/cli/."
)]
#[allow(clippy::large_enum_variant)]
enum Command {
    /// Interactively review snapshots
    #[command(alias = "verify")]
    Review(ProcessCommand),
    /// Rejects all snapshots
    Reject(ProcessCommand),
    /// Accept all snapshots
    #[command(alias = "approve")]
    Accept(ProcessCommand),
    /// Run tests and then reviews
    Test(TestCommand),
    /// Print a summary of all pending snapshots.
    PendingSnapshots(PendingSnapshotsCommand),
    /// Shows a specific snapshot
    Show(ShowCommand),
}

#[derive(Args, Debug, Clone)]
struct TargetArgs {
    /// Path to `Cargo.toml`
    #[arg(long, value_name = "PATH")]
    manifest_path: Option<PathBuf>,
    /// Explicit path to the workspace root
    #[arg(long, value_name = "PATH")]
    workspace_root: Option<PathBuf>,
    /// Sets the extensions to consider. Defaults to `snap`.
    #[arg(short = 'e', long, value_name = "EXTENSIONS", num_args = 1.., value_delimiter = ',', default_value = "snap")]
    extensions: Vec<String>,
    /// Work on all packages in the workspace
    #[arg(long)]
    workspace: bool,
    /// Alias for `--workspace` (deprecated)
    #[arg(long)]
    all: bool,
    /// Also walk into ignored paths.
    // TODO: this alias is confusing, I think we should remove — does "no" mean
    // "don't ignore files" or "not ignored files"?
    #[arg(long, alias = "no-ignore")]
    include_ignored: bool,
    /// Also include hidden paths.
    #[arg(long)]
    include_hidden: bool,
}

#[derive(Args, Debug)]
struct ProcessCommand {
    #[command(flatten)]
    target_args: TargetArgs,
    /// Limits the operation to one or more snapshots.
    #[arg(long = "snapshot")]
    snapshot_filter: Option<Vec<String>>,
    /// Do not print to stdout.
    #[arg(short = 'q', long)]
    quiet: bool,
}

#[derive(Args, Debug)]
#[command(rename_all = "kebab-case", next_help_heading = "Test Runner Options")]
struct TestRunnerOptions {
    /// Test only this package's library unit tests
    #[arg(long)]
    lib: bool,
    /// Test only the specified binary
    #[arg(long)]
    bin: Option<String>,
    /// Test all binaries
    #[arg(long)]
    bins: bool,
    /// Test only the specified example
    #[arg(long)]
    example: Option<String>,
    /// Test all examples
    #[arg(long)]
    examples: bool,
    /// Test only the specified test targets
    #[arg(long)]
    test: Vec<String>,
    /// Test all tests
    #[arg(long)]
    tests: bool,
    /// Package to run tests for
    #[arg(short = 'p', long)]
    package: Vec<String>,
    /// Exclude packages from the test
    #[arg(long, value_name = "SPEC")]
    exclude: Vec<String>,
    /// Space-separated list of features to activate
    #[arg(long, value_name = "FEATURES")]
    features: Option<String>,
    /// Number of parallel jobs, defaults to # of CPUs
    #[arg(short = 'j', long)]
    jobs: Option<usize>,
    /// Build artifacts in release mode, with optimizations
    #[arg(long)]
    release: bool,
    /// Build artifacts with the specified profile
    #[arg(long)]
    profile: Option<String>,
    /// Test all targets (does not include doctests)
    #[arg(long)]
    all_targets: bool,
    /// Activate all available features
    #[arg(long)]
    all_features: bool,
    /// Do not activate the `default` feature
    #[arg(long)]
    no_default_features: bool,
    /// Build for the target triple
    #[arg(long)]
    target: Option<String>,
}

#[derive(Args, Debug)]
#[command(rename_all = "kebab-case")]
struct TestCommand {
    /// Accept all snapshots after test.
    #[arg(long, conflicts_with_all = ["review", "check"])]
    accept: bool,
    /// Instructs the test command to just assert.
    #[arg(long, conflicts_with_all = ["review"])]
    check: bool,
    /// Follow up with review.
    #[arg(long)]
    review: bool,
    /// Accept all new (previously unseen).
    #[arg(long)]
    accept_unseen: bool,
    /// Do not reject pending snapshots before run.
    #[arg(long)]
    keep_pending: bool,
    /// Update all snapshots even if they are still matching; implies `--accept`.
    #[arg(long)]
    force_update_snapshots: bool,
    /// Handle unreferenced snapshots after a successful test run.
    #[arg(long, default_value = "ignore")]
    unreferenced: UnreferencedSnapshots,
    /// Filters to apply to the insta glob feature.
    #[arg(long)]
    glob_filter: Vec<String>,
    /// Require metadata as well as snapshots' contents to match.
    #[arg(long)]
    require_full_match: bool,
    /// Prevent running all tests regardless of failure
    #[arg(long)]
    fail_fast: bool,
    /// Do not pass the quiet flag (`-q`) to tests.
    #[arg(short = 'Q', long)]
    no_quiet: bool,
    /// Picks the test runner.
    #[arg(long, default_value = "auto")]
    test_runner: TestRunner,
    #[arg(long)]
    test_runner_fallback: Option<bool>,
    /// Delete unreferenced snapshots after a successful test run (deprecated)
    #[arg(long, hide = true)]
    delete_unreferenced_snapshots: bool,
    /// Disable force-passing of snapshot tests (deprecated)
    #[arg(long, hide = true)]
    no_force_pass: bool,
    #[command(flatten)]
    target_args: TargetArgs,
    #[command(flatten)]
    test_runner_options: TestRunnerOptions,
    /// Options passed to cargo test
    #[arg(last = true)]
    cargo_options: Vec<String>,
}

#[derive(Args, Debug)]
#[command(rename_all = "kebab-case")]
struct PendingSnapshotsCommand {
    #[command(flatten)]
    target_args: TargetArgs,
    /// Changes the output from human readable to JSON.
    #[arg(long)]
    as_json: bool,
}

#[derive(Args, Debug)]
#[command(rename_all = "kebab-case")]
struct ShowCommand {
    #[command(flatten)]
    target_args: TargetArgs,
    /// The path to the snapshot file.
    path: PathBuf,
}

#[allow(clippy::too_many_arguments)]
fn query_snapshot(
    workspace_root: &Path,
    term: &Term,
    new: &Snapshot,
    old: Option<&Snapshot>,
    pkg: &Package,
    line: Option<u32>,
    i: usize,
    n: usize,
    snapshot_file: Option<&Path>,
    show_info: &mut bool,
    show_diff: &mut bool,
) -> Result<Operation, Box<dyn Error>> {
    loop {
        term.clear_screen()?;

        println!(
            "{}{}{} {}@{}:",
            style("Reviewing [").bold(),
            style(format!("{}/{}", i, n)).yellow().bold(),
            style("]").bold(),
            pkg.name.as_str(),
            &pkg.version,
        );

        let mut printer = SnapshotPrinter::new(workspace_root, old, new);
        printer.set_snapshot_file(snapshot_file);
        printer.set_line(line);
        printer.set_show_info(*show_info);
        printer.set_show_diff(*show_diff);
        printer.print();

        println!();
        println!(
            "  {} accept     {}",
            style("a").green().bold(),
            style("keep the new snapshot").dim()
        );

        if old.is_some() {
            println!(
                "  {} reject     {}",
                style("r").red().bold(),
                style("retain the old snapshot").dim()
            );
        } else {
            println!(
                "  {} reject     {}",
                style("r").red().bold(),
                style("reject the new snapshot").dim()
            );
        }

        println!(
            "  {} skip       {}",
            style("s").yellow().bold(),
            style("keep both for now").dim()
        );
        println!(
            "  {} {} info  {}",
            style("i").cyan().bold(),
            if *show_info { "hide" } else { "show" },
            style("toggles extended snapshot info").dim()
        );
        println!(
            "  {} {} diff  {}",
            style("d").cyan().bold(),
            if *show_diff { "hide" } else { "show" },
            style("toggle snapshot diff").dim()
        );

        let new_is_binary = new.contents().is_binary();
        let old_is_binary = old.map(|o| o.contents().is_binary()).unwrap_or(false);

        if new_is_binary || old_is_binary {
            println!(
                "  {} open       {}",
                style("o").cyan().bold(),
                style(if new_is_binary && old_is_binary {
                    "open snapshot files in external tool"
                } else if new_is_binary {
                    "open new snapshot file in external tool"
                } else {
                    "open old snapshot file in external tool"
                })
                .dim()
            );
        }

        loop {
            match term.read_key()? {
                Key::Char('a') | Key::Enter => return Ok(Operation::Accept),
                Key::Char('r') | Key::Escape => return Ok(Operation::Reject),
                Key::Char('s') | Key::Char(' ') => return Ok(Operation::Skip),
                Key::Char('i') => {
                    *show_info = !*show_info;
                    break;
                }
                Key::Char('d') => {
                    *show_diff = !*show_diff;
                    break;
                }
                Key::Char('o') => {
                    if let Some(old) = old {
                        if let Some(path) = old.build_binary_path(snapshot_file.unwrap()) {
                            open::that_detached(path)?;
                        }
                    }

                    if let Some(path) =
                        new.build_binary_path(snapshot_file.unwrap().with_extension("snap.new"))
                    {
                        open::that_detached(path)?;
                    }

                    // there's no break here because there's no need to re-output anything
                }
                _ => {}
            }
        }
    }
}

fn handle_color(color: Option<ColorWhen>) {
    match color {
        Some(ColorWhen::Always) => {
            set_colors_enabled(true);
        }
        Some(ColorWhen::Never) => {
            set_colors_enabled(false);
        }
        Some(ColorWhen::Auto) | None => {}
    }
}

#[derive(Debug)]
struct LocationInfo<'a> {
    tool_config: ToolConfig,
    workspace_root: PathBuf,
    /// Packages to test
    packages: Vec<Package>,
    exts: Vec<&'a str>,
    find_flags: FindFlags,
    /// The insta version in the current workspace (i.e. not the `cargo-insta`
    /// binary that's running).
    insta_version: Version,
}

fn get_find_flags(tool_config: &ToolConfig, target_args: &TargetArgs) -> FindFlags {
    FindFlags {
        include_ignored: target_args.include_ignored || tool_config.review_include_ignored(),
        include_hidden: target_args.include_hidden || tool_config.review_include_hidden(),
    }
}

fn handle_target_args<'a>(
    target_args: &'a TargetArgs,
    // Empty if none are selected, implying cargo default
    packages: &'a [String],
) -> Result<LocationInfo<'a>, Box<dyn Error>> {
    let mut cmd = cargo_metadata::MetadataCommand::new();

    // if a workspace root is provided we first check if it points to a
    // `Cargo.toml`.  If it does we instead treat it as manifest path.  If both
    // are provided we fail with an error.
    match (
        target_args.workspace_root.as_deref(),
        target_args.manifest_path.as_deref(),
    ) {
        (Some(_), Some(_)) => {
            return Err(err_msg(
                "both manifest-path and workspace-root provided.".to_string(),
            ))
        }
        (None, Some(manifest)) => {
            cmd.manifest_path(manifest);
        }
        (Some(root), None) => {
            // TODO: should we do this ourselves? Probably fine, but are we
            // adding anything by not just deferring to cargo?
            let assumed_manifest = root.join("Cargo.toml");
            if assumed_manifest.is_file() {
                cmd.manifest_path(assumed_manifest);
            } else {
                cmd.current_dir(root);
            }
        }
        (None, None) => {}
    };

    let metadata = cmd.exec().map_err(|e| {
        format!(
            "failed to load cargo metadata: {}. Command details: {:?}",
            e, cmd
        )
    })?;
    let workspace_root = metadata.workspace_root.as_std_path().to_path_buf();
    let tool_config = ToolConfig::from_workspace(&workspace_root)?;

    let insta_version = metadata
        .packages
        .iter()
        .find(|package| package.name == "insta")
        .map(|package| package.version.clone())
        .ok_or_else(|| eprintln!("insta not found in cargo metadata; defaulting to 1.0.0"))
        .unwrap_or(Version::new(1, 0, 0));

    // If `--workspace` is passed, or there's no root package, we include all
    // packages. If packages are specified, we filter from all packages.
    // Otherwise we use just the root package.
    //
    // (Once we're OK running on Cargo 1.71, we can replace `.root_package` with
    // `.default_workspace_packages`.)
    let packages = if metadata.root_package().is_none()
        || (target_args.all || target_args.workspace)
        || !packages.is_empty()
    {
        metadata
            .workspace_packages()
            .into_iter()
            .filter(|p| packages.is_empty() || packages.contains(&p.name))
            .cloned()
            .map(|mut p| {
                // Dependencies aren't needed and bloat the object (but we can't pass
                // `--no-deps` to the original command as we collect the insta
                // version above...)
                p.dependencies = vec![];
                p
            })
            .collect()
    } else {
        vec![metadata.root_package().unwrap().clone()]
    };

    Ok(LocationInfo {
        workspace_root,
        packages,
        exts: target_args
        .extensions
        .iter()
        .map(|x| {
            if let Some(no_period) = x.strip_prefix(".") {
                eprintln!("`{}` supplied as an extension. This will use `foo.{}` as file names; likely you want `{}` instead.", x, x, no_period)
            };
            x.as_str()
        })
        .collect(),
        find_flags: get_find_flags(&tool_config, target_args),
        tool_config,
        insta_version
    })
}

#[allow(clippy::type_complexity)]
fn load_snapshot_containers<'a>(
    loc: &'a LocationInfo,
) -> Result<(Vec<(SnapshotContainer, &'a Package)>, HashSet<PathBuf>), Box<dyn Error>> {
    let mut roots = HashSet::new();
    let mut snapshot_containers = vec![];

    debug_assert!(!loc.packages.is_empty());

    for package in &loc.packages {
        for root in find_snapshot_roots(package) {
            roots.insert(root.clone());
            for snapshot_container in find_pending_snapshots(&root, &loc.exts, loc.find_flags) {
                snapshot_containers.push((snapshot_container?, package));
            }
        }
    }

    snapshot_containers.sort_by(|a, b| a.0.snapshot_sort_key().cmp(&b.0.snapshot_sort_key()));
    Ok((snapshot_containers, roots))
}

fn process_snapshots(
    quiet: bool,
    snapshot_filter: Option<&[String]>,
    loc: &LocationInfo<'_>,
    op: Option<Operation>,
) -> Result<(), Box<dyn Error>> {
    let term = Term::stdout();

    let (mut snapshot_containers, roots) = load_snapshot_containers(loc)?;

    let snapshot_count = snapshot_containers.iter().map(|x| x.0.len()).sum();

    if snapshot_count == 0 {
        if !quiet {
            println!("{}: no snapshots to review", style("done").bold());
            if loc.tool_config.review_warn_undiscovered() {
                show_undiscovered_hint(
                    loc.find_flags,
                    &snapshot_containers
                        .iter()
                        .map(|x| x.0.clone())
                        .collect_vec(),
                    &roots,
                    &loc.exts,
                );
            }
        }
        return Ok(());
    }

    let mut accepted = vec![];
    let mut rejected = vec![];
    let mut skipped = vec![];
    let mut num = 0;
    let mut show_info = true;
    let mut show_diff = true;

    for (snapshot_container, package) in snapshot_containers.iter_mut() {
        let target_file = snapshot_container.target_file().to_path_buf();
        let snapshot_file = snapshot_container.snapshot_file().map(|x| x.to_path_buf());
        for snapshot_ref in snapshot_container.iter_snapshots() {
            // if a filter is provided, check if the snapshot reference is included
            if let Some(filter) = snapshot_filter {
                let key = if let Some(line) = snapshot_ref.line {
                    format!("{}:{}", target_file.display(), line)
                } else {
                    format!("{}", target_file.display())
                };
                if !filter.contains(&key) {
                    skipped.push(snapshot_ref.summary());
                    continue;
                }
            }

            num += 1;
            let op = match op {
                Some(op) => op,
                None => query_snapshot(
                    &loc.workspace_root,
                    &term,
                    &snapshot_ref.new,
                    snapshot_ref.old.as_ref(),
                    package,
                    snapshot_ref.line,
                    num,
                    snapshot_count,
                    snapshot_file.as_deref(),
                    &mut show_info,
                    &mut show_diff,
                )?,
            };
            match op {
                Operation::Accept => {
                    snapshot_ref.op = Operation::Accept;
                    accepted.push(snapshot_ref.summary());
                }
                Operation::Reject => {
                    snapshot_ref.op = Operation::Reject;
                    rejected.push(snapshot_ref.summary());
                }
                Operation::Skip => {
                    skipped.push(snapshot_ref.summary());
                }
            }
        }
        snapshot_container.commit()?;
    }

    if op.is_none() {
        term.clear_screen()?;
    }

    if !quiet {
        println!("{}", style("insta review finished").bold());
        if !accepted.is_empty() {
            println!("{}:", style("accepted").green());
            for item in accepted {
                println!("  {}", item);
            }
        }
        if !rejected.is_empty() {
            println!("{}:", style("rejected").red());
            for item in rejected {
                println!("  {}", item);
            }
        }
        if !skipped.is_empty() {
            println!("{}:", style("skipped").yellow());
            for item in skipped {
                println!("  {}", item);
            }
        }
    }

    Ok(())
}

/// Run the tests
fn test_run(mut cmd: TestCommand, color: ColorWhen) -> Result<(), Box<dyn Error>> {
    let loc = handle_target_args(&cmd.target_args, &cmd.test_runner_options.package)?;
    match loc.tool_config.snapshot_update() {
        SnapshotUpdate::Auto => {
            if is_ci() {
                cmd.check = true;
            }
        }
        SnapshotUpdate::New | SnapshotUpdate::No => {}
        SnapshotUpdate::Always => {
            if !cmd.accept && !cmd.accept_unseen && !cmd.review {
                cmd.review = false;
                cmd.accept = true;
            }
        }
        SnapshotUpdate::Unseen => {
            if !cmd.accept {
                cmd.accept_unseen = true;
                cmd.review = true;
                cmd.accept = false;
            }
        }
        SnapshotUpdate::Force => {
            cmd.force_update_snapshots = true;
        }
    }
    // `--force-update-snapshots` implies `--accept`
    if cmd.force_update_snapshots {
        cmd.accept = true;
    }
    if cmd.no_force_pass {
        cmd.check = true;
        eprintln!(
            "{}: `--no-force-pass` is deprecated. Please use --check to immediately raise an error on any non-matching snapshots.",
            style("warning").bold().yellow()
        )
    }

    // the tool config can also indicate that --accept-unseen should be picked
    // automatically unless instructed otherwise.
    if loc.tool_config.auto_accept_unseen() && !cmd.accept && !cmd.review {
        cmd.accept_unseen = true;
    }
    if loc.tool_config.auto_review() && !cmd.review && !cmd.accept {
        cmd.review = true;
    }

    // Legacy command
    if cmd.delete_unreferenced_snapshots {
        eprintln!("Warning: `--delete-unreferenced-snapshots` is deprecated. Use `--unreferenced=delete` instead.");
        cmd.unreferenced = UnreferencedSnapshots::Delete;
    }

    // Prioritize the command line over the tool config
    let test_runner = match cmd.test_runner {
        TestRunner::Auto => loc.tool_config.test_runner(),
        TestRunner::CargoTest => TestRunner::CargoTest,
        TestRunner::Nextest => TestRunner::Nextest,
    };
    // Prioritize the command line over the tool config
    let test_runner_fallback = cmd
        .test_runner_fallback
        .unwrap_or(loc.tool_config.test_runner_fallback());

    let (mut proc, snapshot_ref_file, prevents_doc_run) = prepare_test_runner(
        test_runner,
        test_runner_fallback,
        cmd.unreferenced,
        &cmd,
        color,
        &[],
        None,
        &loc,
    )?;

<<<<<<< HEAD
=======
    if !cmd.keep_pending {
        process_snapshots(true, None, &loc, Some(Operation::Reject))?;
    }

    if let Some(workspace_root) = &cmd.target_args.workspace_root {
        proc.current_dir(workspace_root);
    }

    // Run the tests
>>>>>>> 10db5b04
    let status = proc.status()?;
    let mut success = status.success();

    // nextest currently cannot run doctests, run them with regular tests.
    //
    // Note that unlike `cargo test`, `cargo test --doctest` will run doctests
    // even on crates that specify `doctests = false`. But I don't think there's
    // a way to replicate the `cargo test` behavior.
    if matches!(cmd.test_runner, TestRunner::Nextest) && !prevents_doc_run {
        let (mut proc, _, _) = prepare_test_runner(
            TestRunner::CargoTest,
            false,
            cmd.unreferenced,
            &cmd,
            color,
            &["--doc"],
            snapshot_ref_file.as_deref(),
            &loc,
        )?;
        success = success && proc.status()?.success();
    }

    if !success && cmd.review {
        eprintln!(
            "{} non snapshot tests failed, skipping review",
            style("warning:").bold().yellow()
        );
        return Err(QuietExit(1).into());
    }

    // handle unreferenced snapshots if we were instructed to do so and the
    // tests ran successfully
    if success {
        if let Some(ref snapshot_ref_path) = snapshot_ref_file {
            handle_unreferenced_snapshots(snapshot_ref_path.borrow(), &loc, cmd.unreferenced)?;
        }
    }

    if cmd.review || cmd.accept {
        process_snapshots(
            false,
            None,
            &loc,
            if cmd.accept {
                Some(Operation::Accept)
            } else {
                None
            },
        )?
    } else {
        let (snapshot_containers, roots) = load_snapshot_containers(&loc)?;
        let snapshot_containers = snapshot_containers.into_iter().map(|x| x.0).collect_vec();
        let snapshot_count = snapshot_containers.iter().map(|x| x.len()).sum::<usize>();
        if snapshot_count > 0 {
            eprintln!(
                "{}: {} snapshot{} to review",
                style("info").bold(),
                style(snapshot_count).yellow(),
                if snapshot_count != 1 { "s" } else { "" }
            );
            eprintln!("use `cargo insta review` to review snapshots");
            return Err(QuietExit(1).into());
        } else {
            println!("{}: no snapshots to review", style("info").bold());
            if loc.tool_config.review_warn_undiscovered() {
                show_undiscovered_hint(loc.find_flags, &snapshot_containers, &roots, &loc.exts);
            }
        }
    }

    if !success {
        Err(QuietExit(1).into())
    } else {
        Ok(())
    }
}

/// Scan for any snapshots that were not referenced by any test.
fn handle_unreferenced_snapshots(
    snapshot_ref_path: &Path,
    loc: &LocationInfo<'_>,
    unreferenced: UnreferencedSnapshots,
) -> Result<(), Box<dyn Error>> {
    enum Action {
        Delete,
        Reject,
        Warn,
    }

    let action = match unreferenced {
        UnreferencedSnapshots::Auto => {
            if is_ci() {
                Action::Reject
            } else {
                Action::Delete
            }
        }
        UnreferencedSnapshots::Reject => Action::Reject,
        UnreferencedSnapshots::Delete => Action::Delete,
        UnreferencedSnapshots::Warn => Action::Warn,
        UnreferencedSnapshots::Ignore => return Ok(()),
    };

    let mut files = HashSet::new();
    match fs::read_to_string(snapshot_ref_path) {
        Ok(s) => {
            for line in s.lines() {
                if let Ok(path) = fs::canonicalize(line) {
                    files.insert(path);
                }
            }
        }
        Err(err) => {
            // if the file was not created, no test referenced
            // snapshots.
            if err.kind() != io::ErrorKind::NotFound {
                return Err(err.into());
            }
        }
    }

    let mut encountered_any = false;

    for package in loc.packages.clone() {
        let unreferenced_snapshots = make_snapshot_walker(
            package.manifest_path.parent().unwrap().as_std_path(),
            &["snap"],
            FindFlags {
                include_ignored: true,
                include_hidden: true,
            },
        )
        .filter_map(|e| e.ok())
        .filter(|e| e.file_type().map(|ft| ft.is_file()).unwrap_or(false))
        .filter(|e| {
            e.file_name()
                .to_str()
                .map(|name| {
                    loc.exts
                        .iter()
                        .any(|ext| name.ends_with(&format!(".{}", ext)))
                })
                .unwrap_or(false)
        })
        .filter_map(|e| e.path().canonicalize().ok())
        .filter(|path| !files.contains(path));

        for path in unreferenced_snapshots {
            if !encountered_any {
                match action {
                    Action::Delete => {
                        eprintln!("{}: deleted unreferenced snapshots:", style("info").bold());
                    }
                    _ => {
                        eprintln!(
                            "{}: encountered unreferenced snapshots:",
                            style("warning").bold()
                        );
                    }
                }
                encountered_any = true;
            }
            eprintln!("  {}", path.display());
            if matches!(action, Action::Delete) {
                let snapshot = match Snapshot::from_file(&path) {
                    Ok(snapshot) => snapshot,
                    Err(e) => {
                        eprintln!("Error loading snapshot at {:?}: {}", &path, e);
                        continue;
                    }
                };

                if let Some(binary_path) = snapshot.build_binary_path(&path) {
                    fs::remove_file(&binary_path).ok();
                }

                fs::remove_file(&path).ok();
            }
        }
    }

    fs::remove_file(snapshot_ref_path).ok();

    if !encountered_any {
        eprintln!("{}: no unreferenced snapshots found", style("info").bold());
    } else if matches!(action, Action::Reject) {
        return Err(err_msg("aborting because of unreferenced snapshots"));
    }

    Ok(())
}

/// Create and setup a `Command`, translating our configs into env vars & cli options
// TODO: possibly we can clean this function up a bit, reduce the number of args
#[allow(clippy::type_complexity)]
#[allow(clippy::too_many_arguments)]
fn prepare_test_runner<'snapshot_ref>(
    test_runner: TestRunner,
    test_runner_fallback: bool,
    unreferenced: UnreferencedSnapshots,
    cmd: &TestCommand,
    color: ColorWhen,
    extra_args: &[&str],
    snapshot_ref_file: Option<&'snapshot_ref Path>,
    loc: &LocationInfo,
) -> Result<(process::Command, Option<Cow<'snapshot_ref, Path>>, bool), Box<dyn Error>> {
    let cargo = env::var_os("CARGO");
    let cargo = cargo
        .as_deref()
        .unwrap_or_else(|| std::ffi::OsStr::new("cargo"));
    // Fall back to `cargo test` if `cargo nextest` isn't installed and
    // `test_runner_fallback` is true
    let test_runner = if test_runner == TestRunner::Nextest
        && test_runner_fallback
        && std::process::Command::new(cargo)
            .arg("nextest")
            .arg("--version")
            .output()
            .map(|output| !output.status.success())
            .unwrap_or(true)
    {
        TestRunner::Auto
    } else {
        test_runner
    };
    let mut proc = process::Command::new(cargo);
    match test_runner {
        TestRunner::CargoTest | TestRunner::Auto => {
            proc.arg("test");
        }
        TestRunner::Nextest => {
            proc.arg("nextest");
            proc.arg("run");
        }
    };

    // An env var to indicate we're running under cargo-insta
    proc.env("INSTA_CARGO_INSTA", "1");
    proc.env("INSTA_CARGO_INSTA_VERSION", cargo_insta_version());

    let snapshot_ref_file = if unreferenced != UnreferencedSnapshots::Ignore {
        match snapshot_ref_file {
            Some(path) => Some(Cow::Borrowed(path)),
            None => {
                let snapshot_ref_file = env::temp_dir().join(Uuid::new_v4().to_string());
                proc.env("INSTA_SNAPSHOT_REFERENCES_FILE", &snapshot_ref_file);
                Some(Cow::Owned(snapshot_ref_file))
            }
        }
    } else {
        None
    };
    let mut prevents_doc_run = false;
    if cmd.target_args.all || cmd.target_args.workspace {
        proc.arg("--all");
    }
    if cmd.test_runner_options.lib {
        proc.arg("--lib");
        prevents_doc_run = true;
    }
    if let Some(ref bin) = cmd.test_runner_options.bin {
        proc.arg("--bin");
        proc.arg(bin);
        prevents_doc_run = true;
    }
    if cmd.test_runner_options.bins {
        proc.arg("--bins");
        prevents_doc_run = true;
    }
    if let Some(ref example) = cmd.test_runner_options.example {
        proc.arg("--example");
        proc.arg(example);
        prevents_doc_run = true;
    }
    if cmd.test_runner_options.examples {
        proc.arg("--examples");
        prevents_doc_run = true;
    }
    for test in &cmd.test_runner_options.test {
        proc.arg("--test");
        proc.arg(test);
        prevents_doc_run = true;
    }
    if cmd.test_runner_options.tests {
        proc.arg("--tests");
        prevents_doc_run = true;
    }
    for pkg in &cmd.test_runner_options.package {
        proc.arg("--package");
        proc.arg(pkg);
    }
    for spec in &cmd.test_runner_options.exclude {
        proc.arg("--exclude");
        proc.arg(spec);
    }
    if let Some(ref manifest_path) = &cmd.target_args.manifest_path {
        proc.arg("--manifest-path");
        proc.arg(manifest_path);
    }
    if !cmd.fail_fast {
        proc.arg("--no-fail-fast");
    }
    if !cmd.check {
        proc.env("INSTA_FORCE_PASS", "1");
    }

    proc.env(
        "INSTA_UPDATE",
        // Don't set `INSTA_UPDATE=force` for `--force-update-snapshots` on
        // older versions
        if loc.insta_version >= Version::new(1,41,0) {
            match (cmd.check, cmd.accept_unseen, cmd.force_update_snapshots) {
                (true, false, false) => "no",
                (false, true, false) => "unseen",
                (false, false, false) => "new",
                (false, _, true) => "force",
                _ => return Err(err_msg(format!("invalid combination of flags: check={}, accept-unseen={}, force-update-snapshots={}", cmd.check, cmd.accept_unseen, cmd.force_update_snapshots))),
            }
        } else {
            match (cmd.check, cmd.accept_unseen) {
                (true, _) => "no",
                (_, true) => "unseen",
                (_, false) => "new",
            }
        }
    );
    if cmd.force_update_snapshots && loc.insta_version < Version::new(1, 40, 0) {
        // Currently compatible with older versions of insta.
        proc.env("INSTA_FORCE_UPDATE_SNAPSHOTS", "1");
        proc.env("INSTA_FORCE_UPDATE", "1");
    }
    if cmd.require_full_match {
        proc.env("INSTA_REQUIRE_FULL_MATCH", "1");
    }
    let glob_filter =
        cmd.glob_filter
            .iter()
            .map(|x| x.as_str())
            .fold(String::new(), |mut s, item| {
                if !s.is_empty() {
                    s.push(';');
                }
                s.push_str(item);
                s
            });
    if !glob_filter.is_empty() {
        proc.env("INSTA_GLOB_FILTER", glob_filter);
    }
    if cmd.test_runner_options.release {
        proc.arg("--release");
    }
    if let Some(ref profile) = cmd.test_runner_options.profile {
        proc.arg("--profile");
        proc.arg(profile);
    }
    if cmd.test_runner_options.all_targets {
        proc.arg("--all-targets");
    }
    if let Some(n) = cmd.test_runner_options.jobs {
        // use -j instead of --jobs since both nextest and cargo test use it
        proc.arg("-j");
        proc.arg(n.to_string());
    }
    if let Some(ref features) = cmd.test_runner_options.features {
        proc.arg("--features");
        proc.arg(features);
    }
    if cmd.test_runner_options.all_features {
        proc.arg("--all-features");
    }
    if cmd.test_runner_options.no_default_features {
        proc.arg("--no-default-features");
    }
    if let Some(ref target) = cmd.test_runner_options.target {
        proc.arg("--target");
        proc.arg(target);
    }
    proc.args(["--color", color.to_string().as_str()]);
    proc.args(extra_args);
    // Items after this are passed to the test runner
    proc.arg("--");
    if !cmd.no_quiet && matches!(test_runner, TestRunner::CargoTest) {
        proc.arg("-q");
    }
    proc.args(&cmd.cargo_options);
    // Currently libtest uses a different approach to color, so we need to pass
    // it again to get output from the test runner as well as cargo. See
    // https://github.com/rust-lang/cargo/issues/1983 for more
    // We also only want to do this if we override auto as some custom test runners
    // do not handle --color and then we at least fix the default case.
    // https://github.com/mitsuhiko/insta/issues/473
    if matches!(color, ColorWhen::Auto)
        && matches!(test_runner, TestRunner::CargoTest | TestRunner::Auto)
    {
        proc.arg(format!("--color={}", color));
    };
    Ok((proc, snapshot_ref_file, prevents_doc_run))
}

fn show_cmd(cmd: ShowCommand) -> Result<(), Box<dyn Error>> {
    let loc = handle_target_args(&cmd.target_args, &[])?;
    let snapshot = Snapshot::from_file(&cmd.path)?;
    let mut printer = SnapshotPrinter::new(&loc.workspace_root, None, &snapshot);
    printer.set_snapshot_file(Some(&cmd.path));
    printer.set_show_info(true);
    printer.set_show_diff(false);
    printer.print();
    Ok(())
}

fn pending_snapshots_cmd(cmd: PendingSnapshotsCommand) -> Result<(), Box<dyn Error>> {
    #[derive(Serialize, Debug)]
    #[serde(rename_all = "snake_case", tag = "type")]
    enum SnapshotKey<'a> {
        FileSnapshot {
            path: &'a Path,
        },
        InlineSnapshot {
            path: &'a Path,
            line: u32,
            old_snapshot: Option<&'a str>,
            new_snapshot: &'a str,
            expression: Option<&'a str>,
        },
    }

    let loc = handle_target_args(&cmd.target_args, &[])?;
    let (mut snapshot_containers, _) = load_snapshot_containers(&loc)?;

    for (snapshot_container, _package) in snapshot_containers.iter_mut() {
        let target_file = snapshot_container.target_file().to_path_buf();
        let is_inline = snapshot_container.snapshot_file().is_none();
        for snapshot_ref in snapshot_container.iter_snapshots() {
            if cmd.as_json {
                let old_snapshot = snapshot_ref.old.as_ref().map(|x| match x.contents() {
                    SnapshotContents::Text(x) => x.to_string(),
                    _ => unreachable!(),
                });
                let new_snapshot = match snapshot_ref.new.contents() {
                    SnapshotContents::Text(x) => x.to_string(),
                    _ => unreachable!(),
                };

                let info = if is_inline {
                    SnapshotKey::InlineSnapshot {
                        path: &target_file,
                        line: snapshot_ref.line.unwrap(),
                        old_snapshot: old_snapshot.as_deref(),
                        new_snapshot: &new_snapshot,
                        expression: snapshot_ref.new.metadata().expression(),
                    }
                } else {
                    SnapshotKey::FileSnapshot { path: &target_file }
                };
                println!("{}", serde_json::to_string(&info).unwrap());
            } else if is_inline {
                println!("{}:{}", target_file.display(), snapshot_ref.line.unwrap());
            } else {
                println!("{}", target_file.display());
            }
        }
    }

    Ok(())
}

fn show_undiscovered_hint(
    find_flags: FindFlags,
    snapshot_containers: &[SnapshotContainer],
    roots: &HashSet<PathBuf>,
    extensions: &[&str],
) {
    // there is nothing to do if we already search everything.
    if find_flags.include_hidden && find_flags.include_ignored {
        return;
    }

    let found_snapshots = snapshot_containers
        .iter()
        .filter_map(|x| x.snapshot_file())
        .map(|x| x.to_path_buf())
        .collect::<HashSet<_>>();

    let all_snapshots: HashSet<_> = roots
        .iter()
        .flat_map(|root| {
            make_snapshot_walker(
                root,
                extensions,
                FindFlags {
                    include_ignored: true,
                    include_hidden: true,
                },
            )
            .filter_map(|e| e.ok())
            .filter(|x| {
                let fname = x.file_name().to_string_lossy();
                extensions
                    .iter()
                    .any(|ext| fname.ends_with(&format!(".{}.new", ext)))
                    || fname.ends_with(".pending-snap")
            })
            .map(|x| x.path().to_path_buf())
        })
        .collect();

    let missed_snapshots = all_snapshots.difference(&found_snapshots).collect_vec();

    // we did not find any extra snapshots
    if missed_snapshots.is_empty() {
        return;
    }

    let (args, paths) = match (find_flags.include_ignored, find_flags.include_hidden) {
        (false, true) => ("--include-ignored", "ignored"),
        (true, false) => ("--include-hidden", "hidden"),
        (false, false) => (
            "--include-ignored and --include-hidden",
            "ignored or hidden",
        ),
        (true, true) => unreachable!(),
    };

    eprintln!(
        "{}: {}",
        style("warning").yellow().bold(),
        format_args!(
            "found undiscovered pending snapshots in some paths which are not picked up by cargo \
            insta. Use {} if you have snapshots in {} paths. Files:\n{}",
            args,
            paths,
            missed_snapshots
                .iter()
                .map(|x| x.display().to_string())
                .join("\n")
        )
    );
}

pub(crate) fn run() -> Result<(), Box<dyn Error>> {
    // chop off cargo
    let mut args: Vec<_> = env::args_os().collect();
    if env::var("CARGO").is_ok() && args.get(1).and_then(|x| x.to_str()) == Some("insta") {
        args.remove(1);
    }

    let opts = Opts::parse_from(args);

    handle_color(opts.color);
    match opts.command {
        Command::Review(ref cmd) | Command::Accept(ref cmd) | Command::Reject(ref cmd) => {
            process_snapshots(
                cmd.quiet,
                cmd.snapshot_filter.as_deref(),
                &handle_target_args(&cmd.target_args, &[])?,
                match opts.command {
                    Command::Review(_) => None,
                    Command::Accept(_) => Some(Operation::Accept),
                    Command::Reject(_) => Some(Operation::Reject),
                    _ => unreachable!(),
                },
            )
        }
        Command::Test(cmd) => test_run(cmd, opts.color.unwrap_or(ColorWhen::Auto)),
        Command::Show(cmd) => show_cmd(cmd),
        Command::PendingSnapshots(cmd) => pending_snapshots_cmd(cmd),
    }
}<|MERGE_RESOLUTION|>--- conflicted
+++ resolved
@@ -720,18 +720,11 @@
         &loc,
     )?;
 
-<<<<<<< HEAD
-=======
-    if !cmd.keep_pending {
-        process_snapshots(true, None, &loc, Some(Operation::Reject))?;
-    }
-
     if let Some(workspace_root) = &cmd.target_args.workspace_root {
         proc.current_dir(workspace_root);
     }
 
     // Run the tests
->>>>>>> 10db5b04
     let status = proc.status()?;
     let mut success = status.success();
 
