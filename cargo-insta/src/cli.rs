use std::borrow::{Borrow, Cow};
use std::error::Error;
use std::fmt::Display;
use std::path::{Path, PathBuf};
use std::{collections::HashSet, fmt};
use std::{env, fs};
use std::{io, process};

use console::{set_colors_enabled, style, Key, Term};
use insta::Snapshot;
use insta::_cargo_insta_support::{
    is_ci, SnapshotPrinter, SnapshotUpdate, TestRunner, ToolConfig, UnreferencedSnapshots,
};
use serde::Serialize;
use uuid::Uuid;

use crate::cargo::{find_snapshot_roots, get_metadata, Metadata, Package};
use crate::container::{Operation, SnapshotContainer};
use crate::utils::{err_msg, QuietExit};
use crate::walk::{find_snapshots, make_deletion_walker, make_snapshot_walker, FindFlags};

use clap::{Args, Parser, Subcommand, ValueEnum};

/// A helper utility to work with insta snapshots.
#[derive(Parser, Debug)]
#[command(
    bin_name = "cargo insta",
    arg_required_else_help = true,
    // TODO: do we want these?
    disable_colored_help = true,
    disable_version_flag = true,
    next_line_help = true
)]
struct Opts {
    /// Coloring
    #[arg(long, global = true, value_name = "WHEN", env = "CARGO_TERM_COLOR")]
    color: Option<ColorWhen>,

    #[command(subcommand)]
    command: Command,
}

#[derive(ValueEnum, Copy, Clone, Debug)]
enum ColorWhen {
    Auto,
    Always,
    Never,
}

impl fmt::Display for ColorWhen {
    fn fmt(&self, f: &mut fmt::Formatter<'_>) -> fmt::Result {
        match self {
            ColorWhen::Auto => write!(f, "auto"),
            ColorWhen::Always => write!(f, "always"),
            ColorWhen::Never => write!(f, "never"),
        }
    }
}

#[derive(Subcommand, Debug)]
#[command(
    after_help = "For the online documentation of the latest version, see https://insta.rs/docs/cli/."
)]
#[allow(clippy::large_enum_variant)]
enum Command {
    /// Interactively review snapshots
    #[command(alias = "verify")]
    Review(ProcessCommand),
    /// Rejects all snapshots
    Reject(ProcessCommand),
    /// Accept all snapshots
    #[command(alias = "approve")]
    Accept(ProcessCommand),
    /// Run tests and then reviews
    Test(TestCommand),
    /// Print a summary of all pending snapshots.
    PendingSnapshots(PendingSnapshotsCommand),
    /// Shows a specific snapshot
    Show(ShowCommand),
}

#[derive(Args, Debug, Clone)]
struct TargetArgs {
    /// Path to Cargo.toml
    #[arg(long, value_name = "PATH")]
    manifest_path: Option<PathBuf>,
    /// Explicit path to the workspace root
    #[arg(long, value_name = "PATH")]
    workspace_root: Option<PathBuf>,
<<<<<<< HEAD
    /// Sets the extensions to consider.
    #[arg(short = 'e', long, value_name = "EXTENSIONS", num_args = 1.., value_delimiter = ',', default_value = "snap")]
=======
    /// Sets the extensions to consider. Defaults to `.snap`
    #[arg(short = 'e', long, value_name = "EXTENSIONS", num_args = 1.., value_delimiter = ',')]
>>>>>>> 7d1e176d
    extensions: Vec<String>,
    /// Work on all packages in the workspace
    #[arg(long)]
    workspace: bool,
    /// Alias for --workspace (deprecated)
    #[arg(long)]
    all: bool,
    /// Also walk into ignored paths.
    #[arg(long, alias = "no-ignore")]
    include_ignored: bool,
    /// Also include hidden paths.
    #[arg(long)]
    include_hidden: bool,
}

#[derive(Args, Debug)]
struct ProcessCommand {
    #[command(flatten)]
    target_args: TargetArgs,
    /// Limits the operation to one or more snapshots.
    #[arg(long = "snapshot")]
    snapshot_filter: Option<Vec<String>>,
    /// Do not print to stdout.
    #[arg(short = 'q', long)]
    quiet: bool,
}

#[derive(Args, Debug)]
<<<<<<< HEAD
#[command(rename_all = "kebab-case", next_help_heading = "Test Runner Options")]
struct TestRunnerOptions {
=======
#[command(rename_all = "kebab-case")]
struct TestCommand {
    #[command(flatten)]
    target_args: TargetArgs,
>>>>>>> 7d1e176d
    /// Test only this package's library unit tests
    #[arg(long)]
    lib: bool,
    /// Test only the specified binary
    #[arg(long)]
    bin: Option<String>,
    /// Test all binaries
    #[arg(long)]
    bins: bool,
    /// Test only the specified example
    #[arg(long)]
    example: Option<String>,
    /// Test all examples
    #[arg(long)]
    examples: bool,
    /// Test only the specified test targets
    #[arg(long)]
    test: Vec<String>,
    /// Test all tests
    #[arg(long)]
    tests: bool,
    /// Package to run tests for
    #[arg(short = 'p', long)]
    package: Vec<String>,
    /// Exclude packages from the test
    #[arg(long, value_name = "SPEC")]
    exclude: Option<String>,
<<<<<<< HEAD
=======
    /// Disable force-passing of snapshot tests
    #[arg(long)]
    no_force_pass: bool,
    /// Prevent running all tests regardless of failure
    #[arg(long)]
    fail_fast: bool,
>>>>>>> 7d1e176d
    /// Space-separated list of features to activate
    #[arg(long, value_name = "FEATURES")]
    features: Option<String>,
    /// Number of parallel jobs, defaults to # of CPUs
    #[arg(short = 'j', long)]
    jobs: Option<usize>,
    /// Build artifacts in release mode, with optimizations
    #[arg(long)]
    release: bool,
    /// Build artifacts with the specified profile
    #[arg(long)]
    profile: Option<String>,
    /// Test all targets (does not include doctests)
    #[arg(long)]
    all_targets: bool,
    /// Activate all available features
    #[arg(long)]
    all_features: bool,
    /// Do not activate the `default` feature
    #[arg(long)]
    no_default_features: bool,
    /// Build for the target triple
    #[arg(long)]
    target: Option<String>,
<<<<<<< HEAD
}

#[derive(Args, Debug)]
#[command(rename_all = "kebab-case")]
struct TestCommand {
    /// Accept all snapshots after test.
    #[arg(long, conflicts_with_all = ["review", "check"])]
    accept: bool,
    /// Instructs the test command to just assert.
    #[arg(long, conflicts_with_all = ["review"])]
=======
    /// Follow up with review.
    #[arg(long)]
    review: bool,
    /// Accept all snapshots after test.
    #[arg(long, conflicts_with = "review")]
    accept: bool,
    /// Accept all new (previously unseen).
    #[arg(long)]
    accept_unseen: bool,
    /// Instructs the test command to just assert.
    #[arg(long)]
>>>>>>> 7d1e176d
    check: bool,
    /// Follow up with review.
    #[arg(long)]
    review: bool,
    /// Accept all new (previously unseen).
    #[arg(long)]
    accept_unseen: bool,
    /// Do not reject pending snapshots before run.
    #[arg(long)]
    keep_pending: bool,
    /// Update all snapshots even if they are still matching.
    #[arg(long)]
    force_update_snapshots: bool,
<<<<<<< HEAD
    /// Handle unreferenced snapshots after a successful test run.
    #[arg(long, default_value = "ignore")]
    unreferenced: UnreferencedSnapshots,
=======
    /// Require metadata as well as snapshots' contents to match (experimental).
    #[arg(long)]
    require_full_match: bool,
    /// Handle unreferenced snapshots after a successful test run.
    #[arg(long, default_value = "ignore")]
    unreferenced: UnreferencedSnapshots,
    /// Delete unreferenced snapshots after a successful test run.
    #[arg(long, hide = true)]
    delete_unreferenced_snapshots: bool,
>>>>>>> 7d1e176d
    /// Filters to apply to the insta glob feature.
    #[arg(long)]
    glob_filter: Vec<String>,
    /// Require metadata as well as snapshots' contents to match.
    #[arg(long)]
    require_full_match: bool,
    /// Prevent running all tests regardless of failure
    #[arg(long)]
    fail_fast: bool,
    /// Do not pass the quiet flag (`-q`) to tests.
    #[arg(short = 'Q', long)]
    no_quiet: bool,
    /// Picks the test runner.
    #[arg(long, default_value = "auto")]
    test_runner: TestRunner,
<<<<<<< HEAD
    /// Delete unreferenced snapshots after a successful test run.
    #[arg(long, hide = true)]
    delete_unreferenced_snapshots: bool,
    /// Disable force-passing of snapshot tests
    #[arg(long)]
    no_force_pass: bool,
    #[command(flatten)]
    target_args: TargetArgs,
    #[command(flatten)]
    test_runner_options: TestRunnerOptions,
=======
>>>>>>> 7d1e176d
    /// Options passed to cargo test
    #[arg(last = true)]
    cargo_options: Vec<String>,
}

#[derive(Args, Debug)]
#[command(rename_all = "kebab-case")]
struct PendingSnapshotsCommand {
    #[command(flatten)]
    target_args: TargetArgs,
    /// Changes the output from human readable to JSON.
    #[arg(long)]
    as_json: bool,
}

#[derive(Args, Debug)]
#[command(rename_all = "kebab-case")]
struct ShowCommand {
    #[command(flatten)]
    target_args: TargetArgs,
    /// The path to the snapshot file.
    path: PathBuf,
}

#[allow(clippy::too_many_arguments)]
fn query_snapshot(
    workspace_root: &Path,
    term: &Term,
    new: &Snapshot,
    old: Option<&Snapshot>,
    pkg: Option<&Package>,
    line: Option<u32>,
    i: usize,
    n: usize,
    snapshot_file: Option<&Path>,
    show_info: &mut bool,
    show_diff: &mut bool,
) -> Result<Operation, Box<dyn Error>> {
    loop {
        term.clear_screen()?;
        let (pkg_name, pkg_version): (_, &dyn Display) = if let Some(pkg) = pkg {
            (pkg.name.as_str(), &pkg.version)
        } else {
            ("unknown package", &"unknown version")
        };

        println!(
            "{}{}{} {}@{}:",
            style("Reviewing [").bold(),
            style(format!("{}/{}", i, n)).yellow().bold(),
            style("]").bold(),
            pkg_name,
            pkg_version,
        );

        let mut printer = SnapshotPrinter::new(workspace_root, old, new);
        printer.set_snapshot_file(snapshot_file);
        printer.set_line(line);
        printer.set_show_info(*show_info);
        printer.set_show_diff(*show_diff);
        printer.print();

        println!();
        println!(
            "  {} accept     {}",
            style("a").green().bold(),
            style("keep the new snapshot").dim()
        );

        if old.is_some() {
            println!(
                "  {} reject     {}",
                style("r").red().bold(),
                style("retain the old snapshot").dim()
            );
        } else {
            println!(
                "  {} reject     {}",
                style("r").red().bold(),
                style("reject the new snapshot").dim()
            );
        }

        println!(
            "  {} skip       {}",
            style("s").yellow().bold(),
            style("keep both for now").dim()
        );
        println!(
            "  {} {} info  {}",
            style("i").cyan().bold(),
            if *show_info { "hide" } else { "show" },
            style("toggles extended snapshot info").dim()
        );
        println!(
            "  {} {} diff  {}",
            style("d").cyan().bold(),
            if *show_diff { "hide" } else { "show" },
            style("toggle snapshot diff").dim()
        );

        loop {
            match term.read_key()? {
                Key::Char('a') | Key::Enter => return Ok(Operation::Accept),
                Key::Char('r') | Key::Escape => return Ok(Operation::Reject),
                Key::Char('s') | Key::Char(' ') => return Ok(Operation::Skip),
                Key::Char('i') => {
                    *show_info = !*show_info;
                    break;
                }
                Key::Char('d') => {
                    *show_diff = !*show_diff;
                    break;
                }
                _ => {}
            }
        }
    }
}

fn handle_color(color: Option<ColorWhen>) {
    match color {
        Some(ColorWhen::Always) => {
            set_colors_enabled(true);
        }
        Some(ColorWhen::Never) => {
            set_colors_enabled(false);
        }
        Some(ColorWhen::Auto) | None => {}
    }
}

struct LocationInfo<'a> {
    tool_config: ToolConfig,
    workspace_root: PathBuf,
    packages: Option<Vec<Package>>,
    exts: Vec<&'a str>,
    find_flags: FindFlags,
}

fn get_find_flags(tool_config: &ToolConfig, target_args: &TargetArgs) -> FindFlags {
    FindFlags {
        include_ignored: target_args.include_ignored || tool_config.review_include_ignored(),
        include_hidden: target_args.include_hidden || tool_config.review_include_hidden(),
    }
}

fn handle_target_args(target_args: &TargetArgs) -> Result<LocationInfo<'_>, Box<dyn Error>> {
    let exts: Vec<&str> = target_args.extensions.iter().map(|x| x.as_str()).collect();

    // if a workspace root is provided we first check if it points to a `Cargo.toml`.  If it
    // does we instead treat it as manifest path.  If both are provided we fail with an error
    // as this would indicate an error.
    let (workspace_root, manifest_path) = match (
        target_args.workspace_root.as_deref(),
        target_args.manifest_path.as_deref(),
    ) {
        (Some(_), Some(_)) => {
            return Err(err_msg(
                "both manifest-path and workspace-root provided.".to_string(),
            ))
        }
        (None, Some(manifest)) => (None, Some(Cow::Borrowed(manifest))),
        (Some(root), manifest_path) => {
            let assumed_manifest = root.join("Cargo.toml");
            if assumed_manifest.is_file() {
                (None, Some(Cow::Owned(assumed_manifest)))
            } else {
                (Some(root), manifest_path.map(Cow::Borrowed))
            }
        }
        (None, None) => (None, None),
    };

    if let Some(workspace_root) = workspace_root {
        let tool_config = ToolConfig::from_workspace(workspace_root)?;
        Ok(LocationInfo {
            workspace_root: workspace_root.to_owned(),
            packages: None,
            exts,
            find_flags: get_find_flags(&tool_config, target_args),
            tool_config,
        })
    } else {
        let Metadata {
            packages,
            workspace_root,
            ..
        } = get_metadata(
            manifest_path.as_deref(),
            target_args.all || target_args.workspace,
        )?;
        let workspace_root = workspace_root.as_std_path().to_path_buf();
        let tool_config = ToolConfig::from_workspace(&workspace_root)?;
        Ok(LocationInfo {
            workspace_root,
            packages: Some(packages),
            exts,
            find_flags: get_find_flags(&tool_config, target_args),
            tool_config,
        })
    }
}

#[allow(clippy::type_complexity)]
fn load_snapshot_containers<'a>(
    loc: &'a LocationInfo,
) -> Result<
    (
        Vec<(SnapshotContainer, Option<&'a Package>)>,
        HashSet<PathBuf>,
    ),
    Box<dyn Error>,
> {
    let mut roots = HashSet::new();
    let mut snapshot_containers = vec![];
    if let Some(ref packages) = loc.packages {
        for package in packages.iter() {
            for root in find_snapshot_roots(package) {
                roots.insert(root.clone());
                for snapshot_container in find_snapshots(&root, &loc.exts, loc.find_flags) {
                    snapshot_containers.push((snapshot_container?, Some(package)));
                }
            }
        }
    } else {
        roots.insert(loc.workspace_root.clone());
        for snapshot_container in find_snapshots(&loc.workspace_root, &loc.exts, loc.find_flags) {
            snapshot_containers.push((snapshot_container?, None));
        }
    }
    snapshot_containers.sort_by(|a, b| a.0.snapshot_sort_key().cmp(&b.0.snapshot_sort_key()));
    Ok((snapshot_containers, roots))
}

fn process_snapshots(
    quiet: bool,
    snapshot_filter: Option<&[String]>,
    loc: &LocationInfo<'_>,
    op: Option<Operation>,
) -> Result<(), Box<dyn Error>> {
    let term = Term::stdout();

    let (mut snapshot_containers, roots) = load_snapshot_containers(loc)?;

    let snapshot_count = snapshot_containers.iter().map(|x| x.0.len()).sum();

    if snapshot_count == 0 {
        if !quiet {
            println!("{}: no snapshots to review", style("done").bold());
            if loc.tool_config.review_warn_undiscovered() {
                show_undiscovered_hint(loc.find_flags, &snapshot_containers, &roots, &loc.exts);
            }
        }
        return Ok(());
    }

    let mut accepted = vec![];
    let mut rejected = vec![];
    let mut skipped = vec![];
    let mut num = 0;
    let mut show_info = true;
    let mut show_diff = true;

    for (snapshot_container, package) in snapshot_containers.iter_mut() {
        let target_file = snapshot_container.target_file().to_path_buf();
        let snapshot_file = snapshot_container.snapshot_file().map(|x| x.to_path_buf());
        for snapshot_ref in snapshot_container.iter_snapshots() {
            // if a filter is provided, check if the snapshot reference is included
            if let Some(filter) = snapshot_filter {
                let key = if let Some(line) = snapshot_ref.line {
                    format!("{}:{}", target_file.display(), line)
                } else {
                    format!("{}", target_file.display())
                };
                if !filter.contains(&key) {
                    skipped.push(snapshot_ref.summary());
                    continue;
                }
            }

            num += 1;
            let op = match op {
                Some(op) => op,
                None => query_snapshot(
                    &loc.workspace_root,
                    &term,
                    &snapshot_ref.new,
                    snapshot_ref.old.as_ref(),
                    *package,
                    snapshot_ref.line,
                    num,
                    snapshot_count,
                    snapshot_file.as_deref(),
                    &mut show_info,
                    &mut show_diff,
                )?,
            };
            match op {
                Operation::Accept => {
                    snapshot_ref.op = Operation::Accept;
                    accepted.push(snapshot_ref.summary());
                }
                Operation::Reject => {
                    snapshot_ref.op = Operation::Reject;
                    rejected.push(snapshot_ref.summary());
                }
                Operation::Skip => {
                    skipped.push(snapshot_ref.summary());
                }
            }
        }
        snapshot_container.commit()?;
    }

    if op.is_none() {
        term.clear_screen()?;
    }

    if !quiet {
        println!("{}", style("insta review finished").bold());
        if !accepted.is_empty() {
            println!("{}:", style("accepted").green());
            for item in accepted {
                println!("  {}", item);
            }
        }
        if !rejected.is_empty() {
            println!("{}:", style("rejected").red());
            for item in rejected {
                println!("  {}", item);
            }
        }
        if !skipped.is_empty() {
            println!("{}:", style("skipped").yellow());
            for item in skipped {
                println!("  {}", item);
            }
        }
    }

    Ok(())
}

fn test_run(mut cmd: TestCommand, color: ColorWhen) -> Result<(), Box<dyn Error>> {
    let loc = handle_target_args(&cmd.target_args)?;
    match loc.tool_config.snapshot_update() {
        SnapshotUpdate::Auto => {
            if is_ci() {
                cmd.check = true;
            }
        }
        SnapshotUpdate::New | SnapshotUpdate::No => {}
        SnapshotUpdate::Always => {
            if !cmd.accept && !cmd.accept_unseen && !cmd.review {
                cmd.review = false;
                cmd.accept = true;
            }
        }
        SnapshotUpdate::Unseen => {
            if !cmd.accept {
                cmd.accept_unseen = true;
                cmd.review = true;
                cmd.accept = false;
            }
        }
    }

    // --check always implies --no-force-pass as otherwise this command does not
    // make a lot of sense.
    if cmd.check {
        cmd.no_force_pass = true
    }

    // the tool config can also indicate that --accept-unseen should be picked
    // automatically unless instructed otherwise.
    if loc.tool_config.auto_accept_unseen() && !cmd.accept && !cmd.review {
        cmd.accept_unseen = true;
    }
    if loc.tool_config.auto_review() && !cmd.review && !cmd.accept {
        cmd.review = true;
    }

    // Legacy command
    if cmd.delete_unreferenced_snapshots {
        println!("Warning: `--delete-unreferenced-snapshots` is deprecated. Use `--unreferenced=delete` instead.");
        cmd.unreferenced = UnreferencedSnapshots::Delete;
    }

    let (mut proc, snapshot_ref_file, prevents_doc_run) =
        prepare_test_runner(cmd.test_runner, cmd.unreferenced, &cmd, color, &[], None)?;

    if !cmd.keep_pending {
        process_snapshots(true, None, &loc, Some(Operation::Reject))?;
    }

    let status = proc.status()?;
    let mut success = status.success();

    // nextest currently cannot run doctests, run them with regular tests
    if matches!(cmd.test_runner, TestRunner::Nextest) && !prevents_doc_run {
        let (mut proc, _, _) = prepare_test_runner(
            TestRunner::CargoTest,
            cmd.unreferenced,
            &cmd,
            color,
            &["--doc"],
            snapshot_ref_file.as_deref(),
        )?;
        success = success && proc.status()?.success();
    }

    if !success && cmd.review {
        eprintln!(
            "{} non snapshot tests failed, skipping review",
            style("warning:").bold().yellow()
        );
        return Err(QuietExit(1).into());
    }

    // handle unreferenced snapshots if we were instructed to do so and the
    // tests ran successfully
    if success {
        if let Some(ref path) = snapshot_ref_file {
<<<<<<< HEAD
            handle_unreferenced_snapshots(
                path.borrow(),
                &loc,
                cmd.unreferenced,
                &cmd.test_runner_options.package[..],
            )?;
=======
            handle_unreferenced_snapshots(path.borrow(), &loc, cmd.unreferenced, &cmd.package[..])?;
>>>>>>> 7d1e176d
        }
    }

    if cmd.review || cmd.accept {
        process_snapshots(
            false,
            None,
            &handle_target_args(&cmd.target_args)?,
            if cmd.accept {
                Some(Operation::Accept)
            } else {
                None
            },
        )?
    } else {
        let (snapshot_containers, roots) = load_snapshot_containers(&loc)?;
        let snapshot_count = snapshot_containers.iter().map(|x| x.0.len()).sum::<usize>();
        if snapshot_count > 0 {
            eprintln!(
                "{}: {} snapshot{} to review",
                style("info").bold(),
                style(snapshot_count).yellow(),
                if snapshot_count != 1 { "s" } else { "" }
            );
            eprintln!("use `cargo insta review` to review snapshots");
            return Err(QuietExit(1).into());
        } else {
            println!("{}: no snapshots to review", style("info").bold());
            if loc.tool_config.review_warn_undiscovered() {
                show_undiscovered_hint(loc.find_flags, &snapshot_containers, &roots, &loc.exts);
            }
        }
    }

    if !success {
        Err(QuietExit(1).into())
    } else {
        Ok(())
    }
}

fn handle_unreferenced_snapshots(
    path: &Path,
    loc: &LocationInfo<'_>,
    unreferenced: UnreferencedSnapshots,
    packages: &[String],
) -> Result<(), Box<dyn Error>> {
    enum Action {
        Delete,
        Reject,
        Warn,
    }

    let action = match unreferenced {
        UnreferencedSnapshots::Auto => {
            if is_ci() {
                Action::Reject
            } else {
                Action::Delete
            }
        }
        UnreferencedSnapshots::Reject => Action::Reject,
        UnreferencedSnapshots::Delete => Action::Delete,
        UnreferencedSnapshots::Warn => Action::Warn,
        UnreferencedSnapshots::Ignore => return Ok(()),
    };

    let mut files = HashSet::new();
    match fs::read_to_string(path) {
        Ok(s) => {
            for line in s.lines() {
                if let Ok(path) = fs::canonicalize(line) {
                    files.insert(path);
                }
            }
        }
        Err(err) => {
            // if the file was not created, no test referenced
            // snapshots.
            if err.kind() != io::ErrorKind::NotFound {
                return Err(err.into());
            }
        }
    }

    let mut encountered_any = false;
    for entry in make_deletion_walker(&loc.workspace_root, loc.packages.as_deref(), packages) {
        let rel_path = match entry {
            Ok(ref entry) => entry.path(),
            _ => continue,
        };
        if !rel_path.is_file()
            || !rel_path
                .file_name()
                .map_or(false, |x| x.to_str().unwrap_or("").ends_with(".snap"))
        {
            continue;
        }

        if let Ok(path) = fs::canonicalize(rel_path) {
            if files.contains(&path) {
                continue;
            }
            if !encountered_any {
                match action {
                    Action::Delete => {
                        eprintln!("{}: deleted unreferenced snapshots:", style("info").bold());
                    }
                    _ => {
                        eprintln!(
                            "{}: encountered unreferenced snapshots:",
                            style("warning").bold()
                        );
                    }
                }
                encountered_any = true;
            }
            eprintln!("  {}", rel_path.display());
            if matches!(action, Action::Delete) {
                fs::remove_file(path).ok();
            }
        }
    }

    fs::remove_file(path).ok();

    if !encountered_any {
        eprintln!("{}: no unreferenced snapshots found", style("info").bold());
    } else if matches!(action, Action::Reject) {
        return Err(err_msg("aborting because of unreferenced snapshots"));
    }

    Ok(())
}

#[allow(clippy::type_complexity)]
fn prepare_test_runner<'snapshot_ref>(
    test_runner: TestRunner,
    unreferenced: UnreferencedSnapshots,
    cmd: &TestCommand,
    color: ColorWhen,
    extra_args: &[&str],
    snapshot_ref_file: Option<&'snapshot_ref Path>,
) -> Result<(process::Command, Option<Cow<'snapshot_ref, Path>>, bool), Box<dyn Error>> {
    let cargo = env::var_os("CARGO");
    let cargo = cargo
        .as_deref()
        .unwrap_or_else(|| std::ffi::OsStr::new("cargo"));
    let mut proc = match test_runner {
        TestRunner::CargoTest | TestRunner::Auto => {
            let mut proc = process::Command::new(cargo);
            proc.arg("test");
            proc
        }
        TestRunner::Nextest => {
            let mut proc = process::Command::new(cargo);
            proc.arg("nextest");
            proc.arg("run");
            proc
        }
    };

    // An env var to indicate we're running under cargo-insta
    proc.env("INSTA_CARGO_INSTA", "1");

    let snapshot_ref_file = if unreferenced != UnreferencedSnapshots::Ignore {
        match snapshot_ref_file {
            Some(path) => Some(Cow::Borrowed(path)),
            None => {
                let snapshot_ref_file = env::temp_dir().join(Uuid::new_v4().to_string());
                proc.env("INSTA_SNAPSHOT_REFERENCES_FILE", &snapshot_ref_file);
                Some(Cow::Owned(snapshot_ref_file))
            }
        }
    } else {
        None
    };
    let mut prevents_doc_run = false;
    if cmd.target_args.all || cmd.target_args.workspace {
        proc.arg("--all");
    }
    if cmd.test_runner_options.lib {
        proc.arg("--lib");
        prevents_doc_run = true;
    }
    if let Some(ref bin) = cmd.test_runner_options.bin {
        proc.arg("--bin");
        proc.arg(bin);
        prevents_doc_run = true;
    }
    if cmd.test_runner_options.bins {
        proc.arg("--bins");
        prevents_doc_run = true;
    }
    if let Some(ref example) = cmd.test_runner_options.example {
        proc.arg("--example");
        proc.arg(example);
        prevents_doc_run = true;
    }
    if cmd.test_runner_options.examples {
        proc.arg("--examples");
        prevents_doc_run = true;
    }
    for test in &cmd.test_runner_options.test {
        proc.arg("--test");
        proc.arg(test);
        prevents_doc_run = true;
    }
    if cmd.test_runner_options.tests {
        proc.arg("--tests");
        prevents_doc_run = true;
    }
    for pkg in &cmd.test_runner_options.package {
        proc.arg("--package");
        proc.arg(pkg);
    }
    if let Some(ref spec) = cmd.test_runner_options.exclude {
        proc.arg("--exclude");
        proc.arg(spec);
    }
    if let Some(ref manifest_path) = cmd.target_args.manifest_path {
        proc.arg("--manifest-path");
        proc.arg(manifest_path);
    }
    if !cmd.fail_fast {
        proc.arg("--no-fail-fast");
    }
    if !cmd.no_force_pass {
        proc.env("INSTA_FORCE_PASS", "1");
    }
    proc.env(
        "INSTA_UPDATE",
        match (cmd.check, cmd.accept_unseen) {
            (true, _) => "no",
            (_, true) => "unseen",
            (_, false) => "new",
        },
    );
    if cmd.force_update_snapshots {
        // for old versions of insta
        proc.env("INSTA_FORCE_UPDATE_SNAPSHOTS", "1");
        // for newer versions of insta
        proc.env("INSTA_FORCE_UPDATE", "1");
    }
    if cmd.require_full_match {
        proc.env("INSTA_REQUIRE_FULL_MATCH", "1");
    }
    let glob_filter =
        cmd.glob_filter
            .iter()
            .map(|x| x.as_str())
            .fold(String::new(), |mut s, item| {
                if !s.is_empty() {
                    s.push(';');
                }
                s.push_str(item);
                s
            });
    if !glob_filter.is_empty() {
        proc.env("INSTA_GLOB_FILTER", glob_filter);
    }
    if cmd.test_runner_options.release {
        proc.arg("--release");
    }
    if let Some(ref profile) = cmd.test_runner_options.profile {
        proc.arg("--profile");
        proc.arg(profile);
    }
    if cmd.test_runner_options.all_targets {
        proc.arg("--all-targets");
    }
    if let Some(n) = cmd.test_runner_options.jobs {
        // use -j instead of --jobs since both nextest and cargo test use it
        proc.arg("-j");
        proc.arg(n.to_string());
    }
    if let Some(ref features) = cmd.test_runner_options.features {
        proc.arg("--features");
        proc.arg(features);
    }
    if cmd.test_runner_options.all_features {
        proc.arg("--all-features");
    }
    if cmd.test_runner_options.no_default_features {
        proc.arg("--no-default-features");
    }
    if let Some(ref target) = cmd.test_runner_options.target {
        proc.arg("--target");
        proc.arg(target);
    }
    proc.arg("--color");
    proc.arg(color.to_string());
    proc.args(extra_args);
    // Items after this are passed to the test runner
    proc.arg("--");
    if !cmd.no_quiet && matches!(test_runner, TestRunner::CargoTest) {
        proc.arg("-q");
    }
    if !cmd.cargo_options.is_empty() {
        proc.args(&cmd.cargo_options);
    }
    // Currently libtest uses a different approach to color, so we need to pass
    // it again to get output from the test runner as well as cargo. See
    // https://github.com/rust-lang/cargo/issues/1983 for more
    // We also only want to do this if we override auto as some custom test runners
    // do not handle --color and then we at least fix the default case.
    // https://github.com/mitsuhiko/insta/issues/473
    if matches!(color, ColorWhen::Auto)
        && matches!(test_runner, TestRunner::CargoTest | TestRunner::Auto)
    {
        proc.arg(format!("--color={}", color));
    };
    Ok((proc, snapshot_ref_file, prevents_doc_run))
}

fn show_cmd(cmd: ShowCommand) -> Result<(), Box<dyn Error>> {
    let loc = handle_target_args(&cmd.target_args)?;
    let snapshot = Snapshot::from_file(&cmd.path)?;
    let mut printer = SnapshotPrinter::new(&loc.workspace_root, None, &snapshot);
    printer.set_snapshot_file(Some(&cmd.path));
    printer.set_show_info(true);
    printer.set_show_diff(false);
    printer.print();
    Ok(())
}

fn pending_snapshots_cmd(cmd: PendingSnapshotsCommand) -> Result<(), Box<dyn Error>> {
    #[derive(Serialize, Debug)]
    #[serde(rename_all = "snake_case", tag = "type")]
    enum SnapshotKey<'a> {
        NamedSnapshot {
            path: &'a Path,
        },
        InlineSnapshot {
            path: &'a Path,
            line: u32,
            old_snapshot: Option<&'a str>,
            new_snapshot: &'a str,
            expression: Option<&'a str>,
        },
    }

    let loc = handle_target_args(&cmd.target_args)?;
    let (mut snapshot_containers, _) = load_snapshot_containers(&loc)?;

    for (snapshot_container, _package) in snapshot_containers.iter_mut() {
        let target_file = snapshot_container.target_file().to_path_buf();
        let is_inline = snapshot_container.snapshot_file().is_none();
        for snapshot_ref in snapshot_container.iter_snapshots() {
            if cmd.as_json {
                let info = if is_inline {
                    SnapshotKey::InlineSnapshot {
                        path: &target_file,
                        line: snapshot_ref.line.unwrap(),
                        old_snapshot: snapshot_ref.old.as_ref().map(|x| x.contents_str()),
                        new_snapshot: snapshot_ref.new.contents_str(),
                        expression: snapshot_ref.new.metadata().expression(),
                    }
                } else {
                    SnapshotKey::NamedSnapshot { path: &target_file }
                };
                println!("{}", serde_json::to_string(&info).unwrap());
            } else if is_inline {
                println!("{}:{}", target_file.display(), snapshot_ref.line.unwrap());
            } else {
                println!("{}", target_file.display());
            }
        }
    }

    Ok(())
}

fn show_undiscovered_hint(
    find_flags: FindFlags,
    snapshot_containers: &[(SnapshotContainer, Option<&Package>)],
    roots: &HashSet<PathBuf>,
    extensions: &[&str],
) {
    // there is nothing to do if we already search everything.
    if find_flags.include_hidden && find_flags.include_ignored {
        return;
    }

    let mut found_extra = false;
    let found_snapshots = snapshot_containers
        .iter()
        .filter_map(|x| x.0.snapshot_file())
        .collect::<HashSet<_>>();

    for root in roots {
        for snapshot in make_snapshot_walker(
            root,
            extensions,
            FindFlags {
                include_ignored: true,
                include_hidden: true,
            },
        )
        .filter_map(|e| e.ok())
        .filter(|x| {
            let fname = x.file_name().to_string_lossy();
            fname.ends_with(".snap.new") || fname.ends_with(".pending-snap")
        }) {
            if !found_snapshots.contains(snapshot.path()) {
                found_extra = true;
                break;
            }
        }
    }

    // we did not find any extra snapshots
    if !found_extra {
        return;
    }

    let (args, paths) = match (find_flags.include_ignored, find_flags.include_hidden) {
        (true, false) => ("--include-ignored", "ignored"),
        (false, true) => ("--include-hidden", "hidden"),
        (false, false) => (
            "--include-ignored and --include-hidden",
            "ignored or hidden",
        ),
        (true, true) => unreachable!(),
    };

    println!(
        "{}: {}",
        style("warning").yellow().bold(),
        format_args!(
            "found undiscovered snapshots in some paths which are not picked up by cargo \
            insta. Use {} if you have snapshots in {} paths.",
            args, paths,
        )
    );
}

pub(crate) fn run() -> Result<(), Box<dyn Error>> {
    // chop off cargo
    let mut args: Vec<_> = env::args_os().collect();
    if env::var("CARGO").is_ok() && args.get(1).and_then(|x| x.to_str()) == Some("insta") {
        args.remove(1);
    }

    let opts = Opts::parse_from(args);

    handle_color(opts.color);
    match opts.command {
        Command::Review(ref cmd) | Command::Accept(ref cmd) | Command::Reject(ref cmd) => {
            process_snapshots(
                cmd.quiet,
                cmd.snapshot_filter.as_deref(),
                &handle_target_args(&cmd.target_args)?,
                match opts.command {
                    Command::Review(_) => None,
                    Command::Accept(_) => Some(Operation::Accept),
                    Command::Reject(_) => Some(Operation::Reject),
                    _ => unreachable!(),
                },
            )
        }
        Command::Test(cmd) => test_run(cmd, opts.color.unwrap_or(ColorWhen::Auto)),
        Command::Show(cmd) => show_cmd(cmd),
        Command::PendingSnapshots(cmd) => pending_snapshots_cmd(cmd),
    }
}<|MERGE_RESOLUTION|>--- conflicted
+++ resolved
@@ -87,13 +87,8 @@
     /// Explicit path to the workspace root
     #[arg(long, value_name = "PATH")]
     workspace_root: Option<PathBuf>,
-<<<<<<< HEAD
     /// Sets the extensions to consider.
     #[arg(short = 'e', long, value_name = "EXTENSIONS", num_args = 1.., value_delimiter = ',', default_value = "snap")]
-=======
-    /// Sets the extensions to consider. Defaults to `.snap`
-    #[arg(short = 'e', long, value_name = "EXTENSIONS", num_args = 1.., value_delimiter = ',')]
->>>>>>> 7d1e176d
     extensions: Vec<String>,
     /// Work on all packages in the workspace
     #[arg(long)]
@@ -122,15 +117,8 @@
 }
 
 #[derive(Args, Debug)]
-<<<<<<< HEAD
 #[command(rename_all = "kebab-case", next_help_heading = "Test Runner Options")]
 struct TestRunnerOptions {
-=======
-#[command(rename_all = "kebab-case")]
-struct TestCommand {
-    #[command(flatten)]
-    target_args: TargetArgs,
->>>>>>> 7d1e176d
     /// Test only this package's library unit tests
     #[arg(long)]
     lib: bool,
@@ -158,15 +146,6 @@
     /// Exclude packages from the test
     #[arg(long, value_name = "SPEC")]
     exclude: Option<String>,
-<<<<<<< HEAD
-=======
-    /// Disable force-passing of snapshot tests
-    #[arg(long)]
-    no_force_pass: bool,
-    /// Prevent running all tests regardless of failure
-    #[arg(long)]
-    fail_fast: bool,
->>>>>>> 7d1e176d
     /// Space-separated list of features to activate
     #[arg(long, value_name = "FEATURES")]
     features: Option<String>,
@@ -191,7 +170,6 @@
     /// Build for the target triple
     #[arg(long)]
     target: Option<String>,
-<<<<<<< HEAD
 }
 
 #[derive(Args, Debug)]
@@ -202,19 +180,6 @@
     accept: bool,
     /// Instructs the test command to just assert.
     #[arg(long, conflicts_with_all = ["review"])]
-=======
-    /// Follow up with review.
-    #[arg(long)]
-    review: bool,
-    /// Accept all snapshots after test.
-    #[arg(long, conflicts_with = "review")]
-    accept: bool,
-    /// Accept all new (previously unseen).
-    #[arg(long)]
-    accept_unseen: bool,
-    /// Instructs the test command to just assert.
-    #[arg(long)]
->>>>>>> 7d1e176d
     check: bool,
     /// Follow up with review.
     #[arg(long)]
@@ -228,21 +193,9 @@
     /// Update all snapshots even if they are still matching.
     #[arg(long)]
     force_update_snapshots: bool,
-<<<<<<< HEAD
     /// Handle unreferenced snapshots after a successful test run.
     #[arg(long, default_value = "ignore")]
     unreferenced: UnreferencedSnapshots,
-=======
-    /// Require metadata as well as snapshots' contents to match (experimental).
-    #[arg(long)]
-    require_full_match: bool,
-    /// Handle unreferenced snapshots after a successful test run.
-    #[arg(long, default_value = "ignore")]
-    unreferenced: UnreferencedSnapshots,
-    /// Delete unreferenced snapshots after a successful test run.
-    #[arg(long, hide = true)]
-    delete_unreferenced_snapshots: bool,
->>>>>>> 7d1e176d
     /// Filters to apply to the insta glob feature.
     #[arg(long)]
     glob_filter: Vec<String>,
@@ -258,7 +211,6 @@
     /// Picks the test runner.
     #[arg(long, default_value = "auto")]
     test_runner: TestRunner,
-<<<<<<< HEAD
     /// Delete unreferenced snapshots after a successful test run.
     #[arg(long, hide = true)]
     delete_unreferenced_snapshots: bool,
@@ -269,8 +221,6 @@
     target_args: TargetArgs,
     #[command(flatten)]
     test_runner_options: TestRunnerOptions,
-=======
->>>>>>> 7d1e176d
     /// Options passed to cargo test
     #[arg(last = true)]
     cargo_options: Vec<String>,
@@ -695,16 +645,12 @@
     // tests ran successfully
     if success {
         if let Some(ref path) = snapshot_ref_file {
-<<<<<<< HEAD
             handle_unreferenced_snapshots(
                 path.borrow(),
                 &loc,
                 cmd.unreferenced,
                 &cmd.test_runner_options.package[..],
             )?;
-=======
-            handle_unreferenced_snapshots(path.borrow(), &loc, cmd.unreferenced, &cmd.package[..])?;
->>>>>>> 7d1e176d
         }
     }
 
