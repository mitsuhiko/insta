use std::env;
use std::error::Error;
use std::path::{Path, PathBuf};
use std::process;

use console::{set_colors_enabled, style, Key, Term};
use insta::{print_snapshot_diff, Snapshot};
use structopt::clap::AppSettings;
use structopt::StructOpt;

use crate::cargo::{
    find_packages, find_snapshots, get_cargo, get_package_metadata, Operation, Package,
};
use crate::utils::{err_msg, QuietExit};

/// A helper utility to work with insta snapshots.
#[derive(StructOpt, Debug)]
#[structopt(
    bin_name = "cargo-insta",
    raw(
        setting = "AppSettings::ArgRequiredElseHelp",
        global_setting = "AppSettings::UnifiedHelpMessage",
        global_setting = "AppSettings::DeriveDisplayOrder",
        global_setting = "AppSettings::DontCollapseArgsInUsage"
    )
)]
pub struct Opts {
    /// Coloring: auto, always, never
    #[structopt(long, raw(global = "true"), value_name = "WHEN")]
    pub color: Option<String>,

    #[structopt(subcommand)]
    pub command: Command,
}

#[derive(StructOpt, Debug)]
#[structopt(bin_name = "cargo-insta")]
pub enum Command {
    /// Interactively review snapshots
    #[structopt(name = "review", alias = "verify")]
    Review(ProcessCommand),
    /// Rejects all snapshots
    #[structopt(name = "reject")]
    Reject(ProcessCommand),
    /// Accept all snapshots
    #[structopt(name = "accept", alias = "approve")]
    Accept(ProcessCommand),
    /// Run tests and then reviews
    #[structopt(name = "test")]
    Test(TestCommand),
}

#[derive(StructOpt, Debug, Clone)]
#[structopt(rename_all = "kebab-case")]
pub struct TargetArgs {
    /// Path to Cargo.toml
    #[structopt(long, value_name = "PATH", parse(from_os_str))]
    pub manifest_path: Option<PathBuf>,
    /// Explicit path to the workspace root
    #[structopt(long, value_name = "PATH", parse(from_os_str))]
    pub workspace_root: Option<PathBuf>,
    /// Sets the extensions to consider.  Defaults to `.snap`
    #[structopt(short = "e", long, value_name = "EXTENSIONS", raw(multiple = "true"))]
    pub extensions: Vec<String>,
    /// Work on all packages in the workspace
    #[structopt(long)]
    pub all: bool,
}

#[derive(StructOpt, Debug)]
#[structopt(rename_all = "kebab-case")]
pub struct ProcessCommand {
    #[structopt(flatten)]
    pub target_args: TargetArgs,
    /// Do not print to stdout.
    #[structopt(short = "q", long)]
    pub quiet: bool,
}

#[derive(StructOpt, Debug)]
#[structopt(rename_all = "kebab-case")]
pub struct TestCommand {
    #[structopt(flatten)]
    pub target_args: TargetArgs,
    /// Package to run tests for
    #[structopt(short = "p", long)]
    pub package: Option<String>,
    /// Disable force-passing of snapshot tests
    #[structopt(long)]
    pub no_force_pass: bool,
    /// Prevent running all tests regardless of failure
    #[structopt(long)]
    pub fail_fast: bool,
    /// Space-separated list of features to activate
    #[structopt(long, value_name = "FEATURES")]
    pub features: Option<String>,
    /// Activate all available features
    #[structopt(long)]
    pub all_features: bool,
    /// Do not activate the `default` feature
    #[structopt(long)]
    pub no_default_features: bool,
    /// Follow up with review.
    #[structopt(long)]
    pub review: bool,
    /// Accept all snapshots after test.
    #[structopt(long, conflicts_with = "review")]
    pub accept: bool,
    /// Do not reject pending snapshots before run.
    #[structopt(long)]
    pub keep_pending: bool,
}

#[allow(clippy::too_many_arguments)]
fn query_snapshot(
    workspace_root: &Path,
    term: &Term,
    new: &Snapshot,
    old: Option<&Snapshot>,
    pkg: Option<&Package>,
    line: Option<u32>,
    i: usize,
    n: usize,
    snapshot_file: Option<&Path>,
) -> Result<Operation, Box<dyn Error>> {
    term.clear_screen()?;
    println!(
        "{}{}{}",
        style("Reviewing [").bold(),
        style(format!("{}/{}", i, n)).yellow().bold(),
        style("]:").bold(),
    );

    if let Some(pkg) = pkg {
        println!(" {} ({})", style(pkg.name()).dim(), pkg.version());
    } else {
        println!();
    }

    print_snapshot_diff(workspace_root, new, old, snapshot_file, line);

    println!();
    println!(
        "  {} accept   {}",
        style("a").green().bold(),
        style("keep the new snapshot").dim()
    );
    println!(
        "  {} reject   {}",
        style("r").red().bold(),
        style("keep the old snapshot").dim()
    );
    println!(
        "  {} skip     {}",
        style("s").yellow().bold(),
        style("keep both for now").dim()
    );

    loop {
        match term.read_key()? {
            Key::Char('a') | Key::Enter => break Ok(Operation::Accept),
            Key::Char('r') | Key::Escape => break Ok(Operation::Reject),
            Key::Char('s') | Key::Char(' ') => break Ok(Operation::Skip),
            _ => {}
        }
    }
}

fn handle_color(color: &Option<String>) -> Result<(), Box<dyn Error>> {
    match color.as_ref().map(|x| x.as_str()).unwrap_or("auto") {
        "always" => set_colors_enabled(true),
        "auto" => {}
        "never" => set_colors_enabled(false),
        color => return Err(err_msg(format!("invalid value for --color: {}", color))),
    }
    Ok(())
}

<<<<<<< HEAD
#[allow(clippy::type_complexity)]
fn handle_target_args(
    target_args: &TargetArgs,
) -> Result<(PathBuf, Option<Vec<Package>>, Vec<&str>), Box<dyn Error>> {
=======
struct LocationInfo<'a> {
    workspace_root: PathBuf,
    packages: Option<Vec<Package>>,
    exts: Vec<&'a str>,
}

fn handle_target_args(target_args: &TargetArgs) -> Result<LocationInfo<'_>, Box<dyn Error>> {
>>>>>>> 60f21385
    let mut exts: Vec<&str> = target_args.extensions.iter().map(|x| x.as_str()).collect();
    if exts.is_empty() {
        exts.push("snap");
    }
    match target_args.workspace_root {
        Some(ref root) => Ok(LocationInfo {
            workspace_root: root.clone(),
            packages: None,
            exts,
        }),
        None => {
            let metadata =
                get_package_metadata(target_args.manifest_path.as_ref().map(|x| x.as_path()))?;
            let packages = find_packages(&metadata, target_args.all)?;
            Ok(LocationInfo {
                workspace_root: metadata.workspace_root().to_path_buf(),
                packages: Some(packages),
                exts,
            })
        }
    }
}

fn process_snapshots(cmd: &ProcessCommand, op: Option<Operation>) -> Result<(), Box<dyn Error>> {
    let term = Term::stdout();
    let mut snapshot_containers = vec![];

    let LocationInfo {
        workspace_root,
        packages,
        exts,
    } = handle_target_args(&cmd.target_args)?;

    match packages {
        Some(ref packages) => {
            for package in packages.iter() {
                for snapshot_container in package.iter_snapshot_containers(&exts) {
                    snapshot_containers.push((snapshot_container?, Some(package)));
                }
            }
        }
        None => {
            for snapshot_container in find_snapshots(workspace_root.clone(), &exts) {
                snapshot_containers.push((snapshot_container?, None));
            }
        }
    }

    let snapshot_count = snapshot_containers.iter().map(|x| x.0.len()).sum();

    if snapshot_count == 0 {
        if !cmd.quiet {
            println!("{}: no snapshots to review", style("done").bold());
        }
        return Ok(());
    }

    let mut accepted = vec![];
    let mut rejected = vec![];
    let mut skipped = vec![];
    let mut num = 0;

    for (snapshot_container, package) in snapshot_containers.iter_mut() {
        let snapshot_file = snapshot_container.snapshot_file().map(|x| x.to_path_buf());
        for snapshot_ref in snapshot_container.iter_snapshots() {
            num += 1;
            let op = match op {
                Some(op) => op,
                None => query_snapshot(
                    &workspace_root,
                    &term,
                    &snapshot_ref.new,
                    snapshot_ref.old.as_ref(),
                    *package,
                    snapshot_ref.line,
                    num,
                    snapshot_count,
                    snapshot_file.as_ref().map(|x| x.as_path()),
                )?,
            };
            match op {
                Operation::Accept => {
                    snapshot_ref.op = Operation::Accept;
                    accepted.push(snapshot_ref.summary());
                }
                Operation::Reject => {
                    snapshot_ref.op = Operation::Reject;
                    rejected.push(snapshot_ref.summary());
                }
                Operation::Skip => {
                    skipped.push(snapshot_ref.summary());
                }
            }
        }
        snapshot_container.commit()?;
    }

    if op.is_none() {
        term.clear_screen()?;
    }

    if !cmd.quiet {
        println!("{}", style("insta review finished").bold());
        if !accepted.is_empty() {
            println!("{}:", style("accepted").green());
            for item in accepted {
                println!("  {}", item);
            }
        }
        if !rejected.is_empty() {
            println!("{}:", style("rejected").red());
            for item in rejected {
                println!("  {}", item);
            }
        }
        if !skipped.is_empty() {
            println!("{}:", style("skipped").yellow());
            for item in skipped {
                println!("  {}", item);
            }
        }
    }

    Ok(())
}

fn test_run(cmd: &TestCommand) -> Result<(), Box<dyn Error>> {
    let mut proc = process::Command::new(get_cargo());
    proc.arg("test");
    if cmd.target_args.all {
        proc.arg("--all");
    }
    if let Some(ref pkg) = cmd.package {
        proc.arg("--package");
        proc.arg(pkg);
    }
    if let Some(ref manifest_path) = cmd.target_args.manifest_path {
        proc.arg("--manifest-path");
        proc.arg(manifest_path);
    }
    if !cmd.fail_fast {
        proc.arg("--no-fail-fast");
    }
    if !cmd.no_force_pass {
        proc.env("INSTA_FORCE_PASS", "1");
    }
    if cmd.review {
        proc.env("INSTA_UPDATE", "new");
    }
    if let Some(ref features) = cmd.features {
        proc.arg("--features");
        proc.arg(features);
    }
    if cmd.all_features {
        proc.arg("--all-features");
    }
    if cmd.no_default_features {
        proc.arg("--no-default-features");
    }
    proc.arg("--");
    proc.arg("-q");

    if !cmd.keep_pending {
        process_snapshots(
            &ProcessCommand {
                target_args: cmd.target_args.clone(),
                quiet: true,
            },
            Some(Operation::Reject),
        )?;
    }

    let status = proc.status()?;

    if !status.success() {
        if cmd.review {
            eprintln!(
                "{} non snapshot tests failed, skipping review",
                style("warning:").bold().yellow()
            );
        }
        return Err(QuietExit(1).into());
    }

    if cmd.review || cmd.accept {
        process_snapshots(
            &ProcessCommand {
                target_args: cmd.target_args.clone(),
                quiet: false,
            },
            if cmd.accept {
                Some(Operation::Accept)
            } else {
                None
            },
        )?
    }

    Ok(())
}

pub fn run() -> Result<(), Box<dyn Error>> {
    // chop off cargo
    let mut args: Vec<_> = env::args_os().collect();
    if env::var("CARGO").is_ok() && args.get(1).and_then(|x| x.to_str()) == Some("insta") {
        args.remove(1);
    }

    let opts = Opts::from_iter(args);
    handle_color(&opts.color)?;
    match opts.command {
        Command::Review(cmd) => process_snapshots(&cmd, None),
        Command::Accept(cmd) => process_snapshots(&cmd, Some(Operation::Accept)),
        Command::Reject(cmd) => process_snapshots(&cmd, Some(Operation::Reject)),
        Command::Test(cmd) => test_run(&cmd),
    }
}<|MERGE_RESOLUTION|>--- conflicted
+++ resolved
@@ -176,12 +176,6 @@
     Ok(())
 }
 
-<<<<<<< HEAD
-#[allow(clippy::type_complexity)]
-fn handle_target_args(
-    target_args: &TargetArgs,
-) -> Result<(PathBuf, Option<Vec<Package>>, Vec<&str>), Box<dyn Error>> {
-=======
 struct LocationInfo<'a> {
     workspace_root: PathBuf,
     packages: Option<Vec<Package>>,
@@ -189,7 +183,6 @@
 }
 
 fn handle_target_args(target_args: &TargetArgs) -> Result<LocationInfo<'_>, Box<dyn Error>> {
->>>>>>> 60f21385
     let mut exts: Vec<&str> = target_args.extensions.iter().map(|x| x.as_str()).collect();
     if exts.is_empty() {
         exts.push("snap");
