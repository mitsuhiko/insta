use std::borrow::{Borrow, Cow};
use std::error::Error;
use std::fmt::Display;
use std::path::{Path, PathBuf};
use std::{collections::HashSet, fmt};
use std::{env, fs};
use std::{io, process};

use console::{set_colors_enabled, style, Key, Term};
use insta::Snapshot;
use insta::_cargo_insta_support::{
    is_ci, SnapshotPrinter, SnapshotUpdate, TestRunner, ToolConfig, UnreferencedSnapshots,
};
use serde::Serialize;
use uuid::Uuid;

use crate::cargo::{find_snapshot_roots, get_metadata, Metadata, Package};
use crate::container::{Operation, SnapshotContainer};
use crate::utils::{err_msg, QuietExit};
use crate::walk::{find_snapshots, make_deletion_walker, make_snapshot_walker, FindFlags};

use clap::{Args, Parser, Subcommand, ValueEnum};

/// A helper utility to work with insta snapshots.
#[derive(Parser, Debug)]
#[command(
    bin_name = "cargo insta",
    arg_required_else_help = true,
    // TODO: do we want these?
    disable_colored_help = true,
    disable_version_flag = true,
    next_line_help = true
)]
struct Opts {
    /// Coloring
    #[arg(long, global = true, value_name = "WHEN", env = "CARGO_TERM_COLOR")]
    color: Option<ColorWhen>,

    #[command(subcommand)]
    command: Command,
}

#[derive(ValueEnum, Copy, Clone, Debug)]
enum ColorWhen {
    Auto,
    Always,
    Never,
}

impl fmt::Display for ColorWhen {
    fn fmt(&self, f: &mut fmt::Formatter<'_>) -> fmt::Result {
        match self {
            ColorWhen::Auto => write!(f, "auto"),
            ColorWhen::Always => write!(f, "always"),
            ColorWhen::Never => write!(f, "never"),
        }
    }
}

#[derive(Subcommand, Debug)]
#[command(
    after_help = "For the online documentation of the latest version, see https://insta.rs/docs/cli/."
)]
#[allow(clippy::large_enum_variant)]
enum Command {
    /// Interactively review snapshots
    #[command(alias = "verify")]
    Review(ProcessCommand),
    /// Rejects all snapshots
    Reject(ProcessCommand),
    /// Accept all snapshots
    #[command(alias = "approve")]
    Accept(ProcessCommand),
    /// Run tests and then reviews
    Test(TestCommand),
    /// Print a summary of all pending snapshots.
    PendingSnapshots(PendingSnapshotsCommand),
    /// Shows a specific snapshot
    Show(ShowCommand),
}

#[derive(Args, Debug, Clone)]
struct TargetArgs {
    /// Path to Cargo.toml
    #[arg(long, value_name = "PATH")]
    manifest_path: Option<PathBuf>,
    /// Explicit path to the workspace root
    #[arg(long, value_name = "PATH")]
    workspace_root: Option<PathBuf>,
    /// Sets the extensions to consider. Defaults to `snap`.
    #[arg(short = 'e', long, value_name = "EXTENSIONS", num_args = 1.., value_delimiter = ',', default_value = "snap")]
    extensions: Vec<String>,
    /// Work on all packages in the workspace
    #[arg(long)]
    workspace: bool,
    /// Alias for --workspace (deprecated)
    #[arg(long)]
    all: bool,
    /// Also walk into ignored paths.
    #[arg(long, alias = "no-ignore")]
    include_ignored: bool,
    /// Also include hidden paths.
    #[arg(long)]
    include_hidden: bool,
}

#[derive(Args, Debug)]
struct ProcessCommand {
    #[command(flatten)]
    target_args: TargetArgs,
    /// Limits the operation to one or more snapshots.
    #[arg(long = "snapshot")]
    snapshot_filter: Option<Vec<String>>,
    /// Do not print to stdout.
    #[arg(short = 'q', long)]
    quiet: bool,
}

<<<<<<< HEAD
#[derive(Clone, Args, Debug)]
#[command(rename_all = "kebab-case")]
struct TestCommand {
    #[command(flatten)]
    target_args: TargetArgs,
=======
#[derive(Args, Debug)]
#[command(rename_all = "kebab-case", next_help_heading = "Test Runner Options")]
struct TestRunnerOptions {
>>>>>>> 1497d409
    /// Test only this package's library unit tests
    #[arg(long)]
    lib: bool,
    /// Test only the specified binary
    #[arg(long)]
    bin: Option<String>,
    /// Test all binaries
    #[arg(long)]
    bins: bool,
    /// Test only the specified example
    #[arg(long)]
    example: Option<String>,
    /// Test all examples
    #[arg(long)]
    examples: bool,
    /// Test only the specified test targets
    #[arg(long)]
    test: Vec<String>,
    /// Test all tests
    #[arg(long)]
    tests: bool,
    /// Package to run tests for
    #[arg(short = 'p', long)]
    package: Vec<String>,
    /// Exclude packages from the test
    #[arg(long, value_name = "SPEC")]
    exclude: Vec<String>,
    /// Space-separated list of features to activate
    #[arg(long, value_name = "FEATURES")]
    features: Option<String>,
    /// Number of parallel jobs, defaults to # of CPUs
    #[arg(short = 'j', long)]
    jobs: Option<usize>,
    /// Build artifacts in release mode, with optimizations
    #[arg(long)]
    release: bool,
    /// Build artifacts with the specified profile
    #[arg(long)]
    profile: Option<String>,
    /// Test all targets (does not include doctests)
    #[arg(long)]
    all_targets: bool,
    /// Activate all available features
    #[arg(long)]
    all_features: bool,
    /// Do not activate the `default` feature
    #[arg(long)]
    no_default_features: bool,
    /// Build for the target triple
    #[arg(long)]
    target: Option<String>,
}

#[derive(Args, Debug)]
#[command(rename_all = "kebab-case")]
struct TestCommand {
    /// Accept all snapshots after test.
    #[arg(long, conflicts_with_all = ["review", "check"])]
    accept: bool,
    /// Instructs the test command to just assert.
    #[arg(long, conflicts_with_all = ["review"])]
    check: bool,
    /// Follow up with review.
    #[arg(long)]
    review: bool,
    /// Accept all new (previously unseen).
    #[arg(long)]
    accept_unseen: bool,
    /// Do not reject pending snapshots before run.
    #[arg(long)]
    keep_pending: bool,
    /// Update all snapshots even if they are still matching.
    #[arg(long)]
    force_update_snapshots: bool,
    /// Handle unreferenced snapshots after a successful test run.
    #[arg(long, default_value = "ignore")]
    unreferenced: UnreferencedSnapshots,
    /// Filters to apply to the insta glob feature.
    #[arg(long)]
    glob_filter: Vec<String>,
    /// Require metadata as well as snapshots' contents to match.
    #[arg(long)]
    require_full_match: bool,
    /// Prevent running all tests regardless of failure
    #[arg(long)]
    fail_fast: bool,
    /// Do not pass the quiet flag (`-q`) to tests.
    #[arg(short = 'Q', long)]
    no_quiet: bool,
    /// Picks the test runner.
    #[arg(long, default_value = "auto")]
    test_runner: TestRunner,
    /// Delete unreferenced snapshots after a successful test run.
    #[arg(long, hide = true)]
    delete_unreferenced_snapshots: bool,
    /// Disable force-passing of snapshot tests
    #[arg(long)]
    no_force_pass: bool,
    #[command(flatten)]
    target_args: TargetArgs,
    #[command(flatten)]
    test_runner_options: TestRunnerOptions,
    /// Options passed to cargo test
    #[arg(last = true)]
    cargo_options: Vec<String>,
}

#[derive(Args, Debug)]
#[command(rename_all = "kebab-case")]
struct PendingSnapshotsCommand {
    #[command(flatten)]
    target_args: TargetArgs,
    /// Changes the output from human readable to JSON.
    #[arg(long)]
    as_json: bool,
}

#[derive(Args, Debug)]
#[command(rename_all = "kebab-case")]
struct ShowCommand {
    #[command(flatten)]
    target_args: TargetArgs,
    /// The path to the snapshot file.
    path: PathBuf,
}

#[allow(clippy::too_many_arguments)]
fn query_snapshot(
    workspace_root: &Path,
    term: &Term,
    new: &Snapshot,
    old: Option<&Snapshot>,
    pkg: Option<&Package>,
    line: Option<u32>,
    i: usize,
    n: usize,
    snapshot_file: Option<&Path>,
    show_info: &mut bool,
    show_diff: &mut bool,
) -> Result<Operation, Box<dyn Error>> {
    loop {
        term.clear_screen()?;
        let (pkg_name, pkg_version): (_, &dyn Display) = if let Some(pkg) = pkg {
            (pkg.name.as_str(), &pkg.version)
        } else {
            ("unknown package", &"unknown version")
        };

        println!(
            "{}{}{} {}@{}:",
            style("Reviewing [").bold(),
            style(format!("{}/{}", i, n)).yellow().bold(),
            style("]").bold(),
            pkg_name,
            pkg_version,
        );

        let mut printer = SnapshotPrinter::new(workspace_root, old, new);
        printer.set_snapshot_file(snapshot_file);
        printer.set_line(line);
        printer.set_show_info(*show_info);
        printer.set_show_diff(*show_diff);
        printer.print();

        println!();
        println!(
            "  {} accept     {}",
            style("a").green().bold(),
            style("keep the new snapshot").dim()
        );

        if old.is_some() {
            println!(
                "  {} reject     {}",
                style("r").red().bold(),
                style("retain the old snapshot").dim()
            );
        } else {
            println!(
                "  {} reject     {}",
                style("r").red().bold(),
                style("reject the new snapshot").dim()
            );
        }

        println!(
            "  {} skip       {}",
            style("s").yellow().bold(),
            style("keep both for now").dim()
        );
        println!(
            "  {} {} info  {}",
            style("i").cyan().bold(),
            if *show_info { "hide" } else { "show" },
            style("toggles extended snapshot info").dim()
        );
        println!(
            "  {} {} diff  {}",
            style("d").cyan().bold(),
            if *show_diff { "hide" } else { "show" },
            style("toggle snapshot diff").dim()
        );

        loop {
            match term.read_key()? {
                Key::Char('a') | Key::Enter => return Ok(Operation::Accept),
                Key::Char('r') | Key::Escape => return Ok(Operation::Reject),
                Key::Char('s') | Key::Char(' ') => return Ok(Operation::Skip),
                Key::Char('i') => {
                    *show_info = !*show_info;
                    break;
                }
                Key::Char('d') => {
                    *show_diff = !*show_diff;
                    break;
                }
                _ => {}
            }
        }
    }
}

fn handle_color(color: Option<ColorWhen>) {
    match color {
        Some(ColorWhen::Always) => {
            set_colors_enabled(true);
        }
        Some(ColorWhen::Never) => {
            set_colors_enabled(false);
        }
        Some(ColorWhen::Auto) | None => {}
    }
}

struct LocationInfo<'a> {
    tool_config: ToolConfig,
    workspace_root: PathBuf,
    /// Packages to test
    packages: Vec<Package>,
    exts: Vec<&'a str>,
    find_flags: FindFlags,
}

fn get_find_flags(tool_config: &ToolConfig, target_args: &TargetArgs) -> FindFlags {
    FindFlags {
        include_ignored: target_args.include_ignored || tool_config.review_include_ignored(),
        include_hidden: target_args.include_hidden || tool_config.review_include_hidden(),
    }
}

<<<<<<< HEAD
fn handle_target_args(
    target_args: &TargetArgs,
    // Empty if none are selected, implying cargo default
    packages: Vec<String>,
) -> Result<LocationInfo<'_>, Box<dyn Error>> {
    let mut exts: Vec<&str> = target_args.extensions.iter().map(|x| x.as_str()).collect();
    if exts.is_empty() {
        exts.push("snap");
    }
=======
fn handle_target_args(target_args: &TargetArgs) -> Result<LocationInfo<'_>, Box<dyn Error>> {
    let exts: Vec<&str> = target_args.extensions.iter().map(|x| x.as_str()).collect();
>>>>>>> 1497d409

    // if a workspace root is provided we first check if it points to a `Cargo.toml`.  If it
    // does we instead treat it as manifest path.  If both are provided we fail with an error
    // as this would indicate an error.
    let (workspace_root, manifest_path) = match (
        target_args.workspace_root.as_deref(),
        target_args.manifest_path.as_deref(),
    ) {
        (Some(_), Some(_)) => {
            return Err(err_msg(
                "both manifest-path and workspace-root provided.".to_string(),
            ))
        }
        (None, Some(manifest)) => (None, Some(Cow::Borrowed(manifest))),
        (Some(root), manifest_path) => {
            let assumed_manifest = root.join("Cargo.toml");
            if assumed_manifest.is_file() {
                (None, Some(Cow::Owned(assumed_manifest)))
            } else {
                (Some(root), manifest_path.map(Cow::Borrowed))
            }
        }
        (None, None) => (None, None),
    };

    // Filter to those that we've selected (or no filtering if none are selected)
    let filter_packages = |all_packages: Vec<Package>| {
        if packages.is_empty() {
            return all_packages;
        }
        all_packages
            .into_iter()
            .filter(|p| packages.contains(&p.name))
            .collect()
    };

    if let Some(workspace_root) = workspace_root {
        let tool_config = ToolConfig::from_workspace(workspace_root)?;
        let all_packages = get_all_packages(workspace_root)?;
        let packages = filter_packages(all_packages);
        Ok(LocationInfo {
            workspace_root: workspace_root.to_owned(),
            packages,
            exts,
            find_flags: get_find_flags(&tool_config, target_args),
            tool_config,
        })
    } else {
        let Metadata {
            packages,
            workspace_root,
            ..
        } = get_metadata(
            manifest_path.as_deref(),
            target_args.all || target_args.workspace,
        )?;
        let packages = filter_packages(packages);
        let workspace_root = workspace_root.as_std_path().to_path_buf();
        let tool_config = ToolConfig::from_workspace(&workspace_root)?;
        Ok(LocationInfo {
            workspace_root,
            packages,
            exts,
            find_flags: get_find_flags(&tool_config, target_args),
            tool_config,
        })
    }
}

#[allow(clippy::type_complexity)]
fn load_snapshot_containers<'a>(
    loc: &'a LocationInfo,
) -> Result<
    (
        Vec<(SnapshotContainer, Option<&'a Package>)>,
        HashSet<PathBuf>,
    ),
    Box<dyn Error>,
> {
    let mut roots = HashSet::new();
    let mut snapshot_containers = vec![];

    debug_assert!(!loc.packages.is_empty());

    for package in &loc.packages {
        for root in find_snapshot_roots(package) {
            roots.insert(root.clone());
            for snapshot_container in find_snapshots(&root, &loc.exts, loc.find_flags) {
                snapshot_containers.push((snapshot_container?, Some(package)));
            }
        }
    }

    snapshot_containers.sort_by(|a, b| a.0.snapshot_sort_key().cmp(&b.0.snapshot_sort_key()));
    Ok((snapshot_containers, roots))
}

fn get_all_packages(workspace_root: &Path) -> Result<Vec<Package>, Box<dyn Error>> {
    let metadata = cargo_metadata::MetadataCommand::new()
        .current_dir(workspace_root)
        .no_deps()
        .exec()?;

    Ok(metadata.packages)
}
fn process_snapshots(
    quiet: bool,
    snapshot_filter: Option<&[String]>,
    loc: &LocationInfo<'_>,
    op: Option<Operation>,
) -> Result<(), Box<dyn Error>> {
    let term = Term::stdout();

    let (mut snapshot_containers, roots) = load_snapshot_containers(loc)?;

    let snapshot_count = snapshot_containers.iter().map(|x| x.0.len()).sum();

    if snapshot_count == 0 {
        if !quiet {
            println!("{}: no snapshots to review", style("done").bold());
            if loc.tool_config.review_warn_undiscovered() {
                show_undiscovered_hint(loc.find_flags, &snapshot_containers, &roots, &loc.exts);
            }
        }
        return Ok(());
    }

    let mut accepted = vec![];
    let mut rejected = vec![];
    let mut skipped = vec![];
    let mut num = 0;
    let mut show_info = true;
    let mut show_diff = true;

    for (snapshot_container, package) in snapshot_containers.iter_mut() {
        let target_file = snapshot_container.target_file().to_path_buf();
        let snapshot_file = snapshot_container.snapshot_file().map(|x| x.to_path_buf());
        for snapshot_ref in snapshot_container.iter_snapshots() {
            // if a filter is provided, check if the snapshot reference is included
            if let Some(filter) = snapshot_filter {
                let key = if let Some(line) = snapshot_ref.line {
                    format!("{}:{}", target_file.display(), line)
                } else {
                    format!("{}", target_file.display())
                };
                if !filter.contains(&key) {
                    skipped.push(snapshot_ref.summary());
                    continue;
                }
            }

            num += 1;
            let op = match op {
                Some(op) => op,
                None => query_snapshot(
                    &loc.workspace_root,
                    &term,
                    &snapshot_ref.new,
                    snapshot_ref.old.as_ref(),
                    *package,
                    snapshot_ref.line,
                    num,
                    snapshot_count,
                    snapshot_file.as_deref(),
                    &mut show_info,
                    &mut show_diff,
                )?,
            };
            match op {
                Operation::Accept => {
                    snapshot_ref.op = Operation::Accept;
                    accepted.push(snapshot_ref.summary());
                }
                Operation::Reject => {
                    snapshot_ref.op = Operation::Reject;
                    rejected.push(snapshot_ref.summary());
                }
                Operation::Skip => {
                    skipped.push(snapshot_ref.summary());
                }
            }
        }
        snapshot_container.commit()?;
    }

    if op.is_none() {
        term.clear_screen()?;
    }

    if !quiet {
        println!("{}", style("insta review finished").bold());
        if !accepted.is_empty() {
            println!("{}:", style("accepted").green());
            for item in accepted {
                println!("  {}", item);
            }
        }
        if !rejected.is_empty() {
            println!("{}:", style("rejected").red());
            for item in rejected {
                println!("  {}", item);
            }
        }
        if !skipped.is_empty() {
            println!("{}:", style("skipped").yellow());
            for item in skipped {
                println!("  {}", item);
            }
        }
    }

    Ok(())
}

fn test_run(mut cmd: TestCommand, color: ColorWhen) -> Result<(), Box<dyn Error>> {
    let loc = handle_target_args(&cmd.target_args, cmd.package.clone())?;
    match loc.tool_config.snapshot_update() {
        SnapshotUpdate::Auto => {
            if is_ci() {
                cmd.check = true;
            }
        }
        SnapshotUpdate::New | SnapshotUpdate::No => {}
        SnapshotUpdate::Always => {
            if !cmd.accept && !cmd.accept_unseen && !cmd.review {
                cmd.review = false;
                cmd.accept = true;
            }
        }
        SnapshotUpdate::Unseen => {
            if !cmd.accept {
                cmd.accept_unseen = true;
                cmd.review = true;
                cmd.accept = false;
            }
        }
    }

    // --check always implies --no-force-pass as otherwise this command does not
    // make a lot of sense.
    if cmd.check {
        cmd.no_force_pass = true
    }

    // the tool config can also indicate that --accept-unseen should be picked
    // automatically unless instructed otherwise.
    if loc.tool_config.auto_accept_unseen() && !cmd.accept && !cmd.review {
        cmd.accept_unseen = true;
    }
    if loc.tool_config.auto_review() && !cmd.review && !cmd.accept {
        cmd.review = true;
    }

    // Legacy command
    if cmd.delete_unreferenced_snapshots {
        println!("Warning: `--delete-unreferenced-snapshots` is deprecated. Use `--unreferenced=delete` instead.");
        cmd.unreferenced = UnreferencedSnapshots::Delete;
    }

<<<<<<< HEAD
    let (mut proc, snapshot_ref_file, prevents_doc_run) = prepare_test_runner(
        cmd.test_runner,
        cmd.unreferenced,
        &cmd.clone(),
        color,
        &[],
        None,
    )?;
=======
    // Prioritize the command line over the tool config
    let test_runner = match cmd.test_runner {
        TestRunner::Auto => loc.tool_config.test_runner(),
        TestRunner::CargoTest => TestRunner::CargoTest,
        TestRunner::Nextest => TestRunner::Nextest,
    };

    let (mut proc, snapshot_ref_file, prevents_doc_run) =
        prepare_test_runner(test_runner, cmd.unreferenced, &cmd, color, &[], None)?;
>>>>>>> 1497d409

    if !cmd.keep_pending {
        process_snapshots(true, None, &loc, Some(Operation::Reject))?;
    }

    let status = proc.status()?;
    let mut success = status.success();

    // nextest currently cannot run doctests, run them with regular tests
    if matches!(cmd.test_runner, TestRunner::Nextest) && !prevents_doc_run {
        let (mut proc, _, _) = prepare_test_runner(
            TestRunner::CargoTest,
            cmd.unreferenced,
            &cmd,
            color,
            &["--doc"],
            snapshot_ref_file.as_deref(),
        )?;
        success = success && proc.status()?.success();
    }

    if !success && cmd.review {
        eprintln!(
            "{} non snapshot tests failed, skipping review",
            style("warning:").bold().yellow()
        );
        return Err(QuietExit(1).into());
    }

    // handle unreferenced snapshots if we were instructed to do so and the
    // tests ran successfully
    if success {
<<<<<<< HEAD
        if let Some(ref snapshot_ref_path) = snapshot_ref_file {
            handle_unreferenced_snapshots(snapshot_ref_path.borrow(), &loc, cmd.unreferenced)?;
=======
        if let Some(ref path) = snapshot_ref_file {
            handle_unreferenced_snapshots(
                path.borrow(),
                &loc,
                cmd.unreferenced,
                &cmd.test_runner_options.package[..],
            )?;
>>>>>>> 1497d409
        }
    }

    if cmd.review || cmd.accept {
        process_snapshots(
            false,
            None,
            &loc,
            if cmd.accept {
                Some(Operation::Accept)
            } else {
                None
            },
        )?
    } else {
        let (snapshot_containers, roots) = load_snapshot_containers(&loc)?;
        let snapshot_count = snapshot_containers.iter().map(|x| x.0.len()).sum::<usize>();
        if snapshot_count > 0 {
            eprintln!(
                "{}: {} snapshot{} to review",
                style("info").bold(),
                style(snapshot_count).yellow(),
                if snapshot_count != 1 { "s" } else { "" }
            );
            eprintln!("use `cargo insta review` to review snapshots");
            return Err(QuietExit(1).into());
        } else {
            println!("{}: no snapshots to review", style("info").bold());
            if loc.tool_config.review_warn_undiscovered() {
                show_undiscovered_hint(loc.find_flags, &snapshot_containers, &roots, &loc.exts);
            }
        }
    }

    if !success {
        Err(QuietExit(1).into())
    } else {
        Ok(())
    }
}

fn handle_unreferenced_snapshots(
    snapshot_ref_path: &Path,
    loc: &LocationInfo<'_>,
    unreferenced: UnreferencedSnapshots,
) -> Result<(), Box<dyn Error>> {
    enum Action {
        Delete,
        Reject,
        Warn,
    }

    let action = match unreferenced {
        UnreferencedSnapshots::Auto => {
            if is_ci() {
                Action::Reject
            } else {
                Action::Delete
            }
        }
        UnreferencedSnapshots::Reject => Action::Reject,
        UnreferencedSnapshots::Delete => Action::Delete,
        UnreferencedSnapshots::Warn => Action::Warn,
        UnreferencedSnapshots::Ignore => return Ok(()),
    };

    let mut files = HashSet::new();
    match fs::read_to_string(snapshot_ref_path) {
        Ok(s) => {
            for line in s.lines() {
                if let Ok(path) = fs::canonicalize(line) {
                    files.insert(path);
                }
            }
        }
        Err(err) => {
            // if the file was not created, no test referenced
            // snapshots.
            if err.kind() != io::ErrorKind::NotFound {
                return Err(err.into());
            }
        }
    }

    let mut encountered_any = false;
    for entry in make_deletion_walker(&loc.workspace_root, loc.packages.clone()) {
        let rel_path = match entry {
            Ok(ref entry) => entry.path(),
            _ => continue,
        };
        if !rel_path.is_file()
            || !rel_path
                .file_name()
                .map_or(false, |x| x.to_str().unwrap_or("").ends_with(".snap"))
        {
            continue;
        }

        if let Ok(path) = fs::canonicalize(rel_path) {
            if files.contains(&path) {
                continue;
            }
            if !encountered_any {
                match action {
                    Action::Delete => {
                        eprintln!("{}: deleted unreferenced snapshots:", style("info").bold());
                    }
                    _ => {
                        eprintln!(
                            "{}: encountered unreferenced snapshots:",
                            style("warning").bold()
                        );
                    }
                }
                encountered_any = true;
            }
            eprintln!("  {}", rel_path.display());
            if matches!(action, Action::Delete) {
                fs::remove_file(path).ok();
            }
        }
    }

    fs::remove_file(snapshot_ref_path).ok();

    if !encountered_any {
        eprintln!("{}: no unreferenced snapshots found", style("info").bold());
    } else if matches!(action, Action::Reject) {
        return Err(err_msg("aborting because of unreferenced snapshots"));
    }

    Ok(())
}

#[allow(clippy::type_complexity)]
fn prepare_test_runner<'snapshot_ref>(
    test_runner: TestRunner,
    unreferenced: UnreferencedSnapshots,
    cmd: &TestCommand,
    color: ColorWhen,
    extra_args: &[&str],
    snapshot_ref_file: Option<&'snapshot_ref Path>,
) -> Result<(process::Command, Option<Cow<'snapshot_ref, Path>>, bool), Box<dyn Error>> {
    let cargo = env::var_os("CARGO");
    let cargo = cargo
        .as_deref()
        .unwrap_or_else(|| std::ffi::OsStr::new("cargo"));
    let mut proc = match test_runner {
        TestRunner::CargoTest | TestRunner::Auto => {
            let mut proc = process::Command::new(cargo);
            proc.arg("test");
            proc
        }
        TestRunner::Nextest => {
            let mut proc = process::Command::new(cargo);
            proc.arg("nextest");
            proc.arg("run");
            proc
        }
    };

    // An env var to indicate we're running under cargo-insta
    proc.env("INSTA_CARGO_INSTA", "1");

    let snapshot_ref_file = if unreferenced != UnreferencedSnapshots::Ignore {
        match snapshot_ref_file {
            Some(path) => Some(Cow::Borrowed(path)),
            None => {
                let snapshot_ref_file = env::temp_dir().join(Uuid::new_v4().to_string());
                proc.env("INSTA_SNAPSHOT_REFERENCES_FILE", &snapshot_ref_file);
                Some(Cow::Owned(snapshot_ref_file))
            }
        }
    } else {
        None
    };
    let mut prevents_doc_run = false;
    if cmd.target_args.all || cmd.target_args.workspace {
        proc.arg("--all");
    }
    if cmd.test_runner_options.lib {
        proc.arg("--lib");
        prevents_doc_run = true;
    }
    if let Some(ref bin) = cmd.test_runner_options.bin {
        proc.arg("--bin");
        proc.arg(bin);
        prevents_doc_run = true;
    }
    if cmd.test_runner_options.bins {
        proc.arg("--bins");
        prevents_doc_run = true;
    }
    if let Some(ref example) = cmd.test_runner_options.example {
        proc.arg("--example");
        proc.arg(example);
        prevents_doc_run = true;
    }
    if cmd.test_runner_options.examples {
        proc.arg("--examples");
        prevents_doc_run = true;
    }
    for test in &cmd.test_runner_options.test {
        proc.arg("--test");
        proc.arg(test);
        prevents_doc_run = true;
    }
    if cmd.test_runner_options.tests {
        proc.arg("--tests");
        prevents_doc_run = true;
    }
    for pkg in &cmd.test_runner_options.package {
        proc.arg("--package");
        proc.arg(pkg);
    }
    for spec in &cmd.test_runner_options.exclude {
        proc.arg("--exclude");
        proc.arg(spec);
    }
    if let Some(ref manifest_path) = cmd.target_args.manifest_path {
        proc.arg("--manifest-path");
        proc.arg(manifest_path);
    }
    if !cmd.fail_fast {
        proc.arg("--no-fail-fast");
    }
    if !cmd.no_force_pass {
        proc.env("INSTA_FORCE_PASS", "1");
    }
    proc.env(
        "INSTA_UPDATE",
        match (cmd.check, cmd.accept_unseen) {
            (true, _) => "no",
            (_, true) => "unseen",
            (_, false) => "new",
        },
    );
    if cmd.force_update_snapshots {
        // for old versions of insta
        proc.env("INSTA_FORCE_UPDATE_SNAPSHOTS", "1");
        // for newer versions of insta
        proc.env("INSTA_FORCE_UPDATE", "1");
    }
    if cmd.require_full_match {
        proc.env("INSTA_REQUIRE_FULL_MATCH", "1");
    }
    let glob_filter =
        cmd.glob_filter
            .iter()
            .map(|x| x.as_str())
            .fold(String::new(), |mut s, item| {
                if !s.is_empty() {
                    s.push(';');
                }
                s.push_str(item);
                s
            });
    if !glob_filter.is_empty() {
        proc.env("INSTA_GLOB_FILTER", glob_filter);
    }
    if cmd.test_runner_options.release {
        proc.arg("--release");
    }
    if let Some(ref profile) = cmd.test_runner_options.profile {
        proc.arg("--profile");
        proc.arg(profile);
    }
    if cmd.test_runner_options.all_targets {
        proc.arg("--all-targets");
    }
    if let Some(n) = cmd.test_runner_options.jobs {
        // use -j instead of --jobs since both nextest and cargo test use it
        proc.arg("-j");
        proc.arg(n.to_string());
    }
    if let Some(ref features) = cmd.test_runner_options.features {
        proc.arg("--features");
        proc.arg(features);
    }
    if cmd.test_runner_options.all_features {
        proc.arg("--all-features");
    }
    if cmd.test_runner_options.no_default_features {
        proc.arg("--no-default-features");
    }
    if let Some(ref target) = cmd.test_runner_options.target {
        proc.arg("--target");
        proc.arg(target);
    }
    proc.arg("--color");
    proc.arg(color.to_string());
    proc.args(extra_args);
    // Items after this are passed to the test runner
    proc.arg("--");
    if !cmd.no_quiet && matches!(test_runner, TestRunner::CargoTest) {
        proc.arg("-q");
    }
    if !cmd.cargo_options.is_empty() {
        proc.args(&cmd.cargo_options);
    }
    // Currently libtest uses a different approach to color, so we need to pass
    // it again to get output from the test runner as well as cargo. See
    // https://github.com/rust-lang/cargo/issues/1983 for more
    // We also only want to do this if we override auto as some custom test runners
    // do not handle --color and then we at least fix the default case.
    // https://github.com/mitsuhiko/insta/issues/473
    if matches!(color, ColorWhen::Auto)
        && matches!(test_runner, TestRunner::CargoTest | TestRunner::Auto)
    {
        proc.arg(format!("--color={}", color));
    };
    Ok((proc, snapshot_ref_file, prevents_doc_run))
}

fn show_cmd(cmd: ShowCommand) -> Result<(), Box<dyn Error>> {
    let loc = handle_target_args(&cmd.target_args, vec![])?;
    let snapshot = Snapshot::from_file(&cmd.path)?;
    let mut printer = SnapshotPrinter::new(&loc.workspace_root, None, &snapshot);
    printer.set_snapshot_file(Some(&cmd.path));
    printer.set_show_info(true);
    printer.set_show_diff(false);
    printer.print();
    Ok(())
}

fn pending_snapshots_cmd(cmd: PendingSnapshotsCommand) -> Result<(), Box<dyn Error>> {
    #[derive(Serialize, Debug)]
    #[serde(rename_all = "snake_case", tag = "type")]
    enum SnapshotKey<'a> {
        NamedSnapshot {
            path: &'a Path,
        },
        InlineSnapshot {
            path: &'a Path,
            line: u32,
            old_snapshot: Option<&'a str>,
            new_snapshot: &'a str,
            expression: Option<&'a str>,
        },
    }

    let loc = handle_target_args(&cmd.target_args, vec![])?;
    let (mut snapshot_containers, _) = load_snapshot_containers(&loc)?;

    for (snapshot_container, _package) in snapshot_containers.iter_mut() {
        let target_file = snapshot_container.target_file().to_path_buf();
        let is_inline = snapshot_container.snapshot_file().is_none();
        for snapshot_ref in snapshot_container.iter_snapshots() {
            if cmd.as_json {
                let info = if is_inline {
                    SnapshotKey::InlineSnapshot {
                        path: &target_file,
                        line: snapshot_ref.line.unwrap(),
                        old_snapshot: snapshot_ref.old.as_ref().map(|x| x.contents_str()),
                        new_snapshot: snapshot_ref.new.contents_str(),
                        expression: snapshot_ref.new.metadata().expression(),
                    }
                } else {
                    SnapshotKey::NamedSnapshot { path: &target_file }
                };
                println!("{}", serde_json::to_string(&info).unwrap());
            } else if is_inline {
                println!("{}:{}", target_file.display(), snapshot_ref.line.unwrap());
            } else {
                println!("{}", target_file.display());
            }
        }
    }

    Ok(())
}

fn show_undiscovered_hint(
    find_flags: FindFlags,
    snapshot_containers: &[(SnapshotContainer, Option<&Package>)],
    roots: &HashSet<PathBuf>,
    extensions: &[&str],
) {
    // there is nothing to do if we already search everything.
    if find_flags.include_hidden && find_flags.include_ignored {
        return;
    }

    let mut found_extra = false;
    let found_snapshots = snapshot_containers
        .iter()
        .filter_map(|x| x.0.snapshot_file())
        .collect::<HashSet<_>>();

    for root in roots {
        for snapshot in make_snapshot_walker(
            root,
            extensions,
            FindFlags {
                include_ignored: true,
                include_hidden: true,
            },
        )
        .filter_map(|e| e.ok())
        .filter(|x| {
            let fname = x.file_name().to_string_lossy();
            fname.ends_with(".snap.new") || fname.ends_with(".pending-snap")
        }) {
            if !found_snapshots.contains(snapshot.path()) {
                found_extra = true;
                break;
            }
        }
    }

    // we did not find any extra snapshots
    if !found_extra {
        return;
    }

    let (args, paths) = match (find_flags.include_ignored, find_flags.include_hidden) {
        (true, false) => ("--include-ignored", "ignored"),
        (false, true) => ("--include-hidden", "hidden"),
        (false, false) => (
            "--include-ignored and --include-hidden",
            "ignored or hidden",
        ),
        (true, true) => unreachable!(),
    };

    println!(
        "{}: {}",
        style("warning").yellow().bold(),
        format_args!(
            "found undiscovered snapshots in some paths which are not picked up by cargo \
            insta. Use {} if you have snapshots in {} paths.",
            args, paths,
        )
    );
}

pub(crate) fn run() -> Result<(), Box<dyn Error>> {
    // chop off cargo
    let mut args: Vec<_> = env::args_os().collect();
    if env::var("CARGO").is_ok() && args.get(1).and_then(|x| x.to_str()) == Some("insta") {
        args.remove(1);
    }

    let opts = Opts::parse_from(args);

    handle_color(opts.color);
    match opts.command {
        Command::Review(ref cmd) | Command::Accept(ref cmd) | Command::Reject(ref cmd) => {
            process_snapshots(
                cmd.quiet,
                cmd.snapshot_filter.as_deref(),
                &handle_target_args(&cmd.target_args, vec![])?,
                match opts.command {
                    Command::Review(_) => None,
                    Command::Accept(_) => Some(Operation::Accept),
                    Command::Reject(_) => Some(Operation::Reject),
                    _ => unreachable!(),
                },
            )
        }
        Command::Test(cmd) => test_run(cmd, opts.color.unwrap_or(ColorWhen::Auto)),
        Command::Show(cmd) => show_cmd(cmd),
        Command::PendingSnapshots(cmd) => pending_snapshots_cmd(cmd),
    }
}<|MERGE_RESOLUTION|>--- conflicted
+++ resolved
@@ -116,17 +116,9 @@
     quiet: bool,
 }
 
-<<<<<<< HEAD
 #[derive(Clone, Args, Debug)]
-#[command(rename_all = "kebab-case")]
-struct TestCommand {
-    #[command(flatten)]
-    target_args: TargetArgs,
-=======
-#[derive(Args, Debug)]
 #[command(rename_all = "kebab-case", next_help_heading = "Test Runner Options")]
 struct TestRunnerOptions {
->>>>>>> 1497d409
     /// Test only this package's library unit tests
     #[arg(long)]
     lib: bool,
@@ -377,20 +369,12 @@
     }
 }
 
-<<<<<<< HEAD
 fn handle_target_args(
     target_args: &TargetArgs,
     // Empty if none are selected, implying cargo default
     packages: Vec<String>,
 ) -> Result<LocationInfo<'_>, Box<dyn Error>> {
-    let mut exts: Vec<&str> = target_args.extensions.iter().map(|x| x.as_str()).collect();
-    if exts.is_empty() {
-        exts.push("snap");
-    }
-=======
-fn handle_target_args(target_args: &TargetArgs) -> Result<LocationInfo<'_>, Box<dyn Error>> {
     let exts: Vec<&str> = target_args.extensions.iter().map(|x| x.as_str()).collect();
->>>>>>> 1497d409
 
     // if a workspace root is provided we first check if it points to a `Cargo.toml`.  If it
     // does we instead treat it as manifest path.  If both are provided we fail with an error
@@ -606,7 +590,7 @@
 }
 
 fn test_run(mut cmd: TestCommand, color: ColorWhen) -> Result<(), Box<dyn Error>> {
-    let loc = handle_target_args(&cmd.target_args, cmd.package.clone())?;
+    let loc = handle_target_args(&cmd.target_args, cmd.test_runner_options.package.clone())?;
     match loc.tool_config.snapshot_update() {
         SnapshotUpdate::Auto => {
             if is_ci() {
@@ -650,16 +634,6 @@
         cmd.unreferenced = UnreferencedSnapshots::Delete;
     }
 
-<<<<<<< HEAD
-    let (mut proc, snapshot_ref_file, prevents_doc_run) = prepare_test_runner(
-        cmd.test_runner,
-        cmd.unreferenced,
-        &cmd.clone(),
-        color,
-        &[],
-        None,
-    )?;
-=======
     // Prioritize the command line over the tool config
     let test_runner = match cmd.test_runner {
         TestRunner::Auto => loc.tool_config.test_runner(),
@@ -669,7 +643,6 @@
 
     let (mut proc, snapshot_ref_file, prevents_doc_run) =
         prepare_test_runner(test_runner, cmd.unreferenced, &cmd, color, &[], None)?;
->>>>>>> 1497d409
 
     if !cmd.keep_pending {
         process_snapshots(true, None, &loc, Some(Operation::Reject))?;
@@ -702,18 +675,8 @@
     // handle unreferenced snapshots if we were instructed to do so and the
     // tests ran successfully
     if success {
-<<<<<<< HEAD
         if let Some(ref snapshot_ref_path) = snapshot_ref_file {
             handle_unreferenced_snapshots(snapshot_ref_path.borrow(), &loc, cmd.unreferenced)?;
-=======
-        if let Some(ref path) = snapshot_ref_file {
-            handle_unreferenced_snapshots(
-                path.borrow(),
-                &loc,
-                cmd.unreferenced,
-                &cmd.test_runner_options.package[..],
-            )?;
->>>>>>> 1497d409
         }
     }
 
