use std::borrow::{Borrow, Cow};
use std::collections::HashSet;
use std::error::Error;
use std::fmt::Display;
use std::path::{Path, PathBuf};
use std::{env, fs};
use std::{io, process};

use console::{set_colors_enabled, style, Key, Term};
use insta::Snapshot;
use insta::_cargo_insta_support::{
    is_ci, SnapshotPrinter, SnapshotUpdate, TestRunner, ToolConfig, UnreferencedSnapshots,
};
use serde::Serialize;
use structopt::clap::AppSettings;
use structopt::StructOpt;
use uuid::Uuid;

use crate::cargo::{find_snapshot_roots, get_metadata, Metadata, Package};
use crate::container::{Operation, SnapshotContainer};
use crate::utils::{err_msg, QuietExit};
use crate::walk::{find_snapshots, make_deletion_walker, make_snapshot_walker, FindFlags};

/// A helper utility to work with insta snapshots.
#[derive(StructOpt, Debug)]
#[structopt(
    bin_name = "cargo insta",
    setting = AppSettings::ArgRequiredElseHelp,
    global_setting = AppSettings::ColorNever,
    global_setting = AppSettings::UnifiedHelpMessage,
    global_setting = AppSettings::DeriveDisplayOrder,
    global_setting = AppSettings::DontCollapseArgsInUsage
)]
struct Opts {
    /// Coloring
    #[structopt(long, global = true, value_name = "WHEN", possible_values=&["auto", "always", "never"])]
    color: Option<String>,

    #[structopt(subcommand)]
    command: Command,
}

#[derive(StructOpt, Debug)]
#[structopt(
    bin_name = "cargo insta",
    after_help = "For the online documentation of the latest version, see https://insta.rs/docs/cli/."
)]
#[allow(clippy::large_enum_variant)]
enum Command {
    /// Interactively review snapshots
    #[structopt(name = "review", alias = "verify")]
    Review(ProcessCommand),
    /// Rejects all snapshots
    #[structopt(name = "reject")]
    Reject(ProcessCommand),
    /// Accept all snapshots
    #[structopt(name = "accept", alias = "approve")]
    Accept(ProcessCommand),
    /// Run tests and then reviews
    #[structopt(name = "test")]
    Test(TestCommand),
    /// Print a summary of all pending snapshots.
    #[structopt(name = "pending-snapshots")]
    PendingSnapshots(PendingSnapshotsCommand),
    /// Shows a specific snapshot
    #[structopt(name = "show")]
    Show(ShowCommand),
}

#[derive(StructOpt, Debug, Clone)]
#[structopt(rename_all = "kebab-case")]
struct TargetArgs {
    /// Path to Cargo.toml
    #[structopt(long, value_name = "PATH", parse(from_os_str))]
    manifest_path: Option<PathBuf>,
    /// Explicit path to the workspace root
    #[structopt(long, value_name = "PATH", parse(from_os_str))]
    workspace_root: Option<PathBuf>,
    /// Sets the extensions to consider.  Defaults to `.snap`
    #[structopt(short = "e", long, value_name = "EXTENSIONS", multiple = true)]
    extensions: Vec<String>,
    /// Work on all packages in the workspace
    #[structopt(long)]
    workspace: bool,
    /// Alias for --workspace (deprecated)
    #[structopt(long)]
    all: bool,
    /// Also walk into ignored paths.
    #[structopt(long, alias = "no-ignore")]
    include_ignored: bool,
    /// Also include hidden paths.
    #[structopt(long)]
    include_hidden: bool,
}

#[derive(StructOpt, Debug)]
#[structopt(rename_all = "kebab-case")]
struct ProcessCommand {
    #[structopt(flatten)]
    target_args: TargetArgs,
    /// Limits the operation to one or more snapshots.
    #[structopt(long = "snapshot")]
    snapshot_filter: Option<Vec<String>>,
    /// Do not print to stdout.
    #[structopt(short = "q", long)]
    quiet: bool,
}

#[derive(StructOpt, Debug)]
#[structopt(rename_all = "kebab-case")]
struct TestCommand {
    #[structopt(flatten)]
    target_args: TargetArgs,
    /// Test only this package's library unit tests
    #[structopt(long)]
    lib: bool,
    /// Test only the specified binary
    #[structopt(long)]
    bin: Option<String>,
    /// Test all binaries
    #[structopt(long)]
    bins: bool,
    /// Test only the specified example
    #[structopt(long)]
    example: Option<String>,
    /// Test all examples
    #[structopt(long)]
    examples: bool,
    /// Test only the specified test targets
    #[structopt(long)]
    test: Vec<String>,
    /// Test all tests
    #[structopt(long)]
    tests: bool,
    /// Package to run tests for
    #[structopt(short = "p", long)]
    package: Vec<String>,
    /// Exclude packages from the test
    #[structopt(long, value_name = "SPEC")]
<<<<<<< HEAD
    exclude: Option<String>,
    /// Disable force-passing of snapshot tests (deprecated)
    #[structopt(long, hidden = true)]
=======
    exclude: Vec<String>,
    /// Disable force-passing of snapshot tests
    #[structopt(long)]
>>>>>>> 747d6a7c
    no_force_pass: bool,
    /// Prevent running all tests regardless of failure
    #[structopt(long)]
    fail_fast: bool,
    /// Space-separated list of features to activate
    #[structopt(long, value_name = "FEATURES")]
    features: Option<String>,
    /// Number of parallel jobs, defaults to # of CPUs
    #[structopt(short = "j", long)]
    jobs: Option<usize>,
    /// Build artifacts in release mode, with optimizations
    #[structopt(long)]
    release: bool,
    /// Build artifacts with the specified profile
    #[structopt(long)]
    profile: Option<String>,
    /// Test all targets (does not include doctests)
    #[structopt(long)]
    all_targets: bool,
    /// Activate all available features
    #[structopt(long)]
    all_features: bool,
    /// Do not activate the `default` feature
    #[structopt(long)]
    no_default_features: bool,
    /// Build for the target triple
    #[structopt(long)]
    target: Option<String>,
    /// Follow up with review.
    #[structopt(long)]
    review: bool,
    /// Accept all snapshots after test.
    #[structopt(long, conflicts_with = "review")]
    accept: bool,
    /// Accept all new (previously unseen).
    #[structopt(long)]
    accept_unseen: bool,
    /// Instructs the test command to just assert.
    #[structopt(long)]
    check: bool,
    /// Do not reject pending snapshots before run.
    #[structopt(long)]
    keep_pending: bool,
    /// Update all snapshots even if they are still matching.
    #[structopt(long)]
    force_update_snapshots: bool,
    /// Require metadata as well as snapshots' contents to match (experimental).
    #[structopt(long)]
    require_full_match: bool,
    /// Handle unreferenced snapshots after a successful test run.
    #[structopt(long, default_value="ignore", possible_values=&["ignore", "warn", "reject", "delete", "auto"])]
    unreferenced: String,
    /// Delete unreferenced snapshots after a successful test run.
    #[structopt(long, hidden = true)]
    delete_unreferenced_snapshots: bool,
    /// Filters to apply to the insta glob feature.
    #[structopt(long)]
    glob_filter: Vec<String>,
    /// Do not pass the quiet flag (`-q`) to tests.
    #[structopt(short = "Q", long)]
    no_quiet: bool,
    /// Picks the test runner.
    #[structopt(long, default_value="auto", possible_values=&["auto", "cargo-test", "nextest"])]
    test_runner: String,
    /// Options passed to cargo test
    // Sets raw to true so that `--` is required
    #[structopt(name = "CARGO_TEST_ARGS", raw(true))]
    cargo_options: Vec<String>,
}

#[derive(StructOpt, Debug)]
#[structopt(rename_all = "kebab-case")]
struct PendingSnapshotsCommand {
    #[structopt(flatten)]
    target_args: TargetArgs,
    /// Changes the output from human readable to JSON.
    #[structopt(long)]
    as_json: bool,
}

#[derive(StructOpt, Debug)]
#[structopt(rename_all = "kebab-case")]
struct ShowCommand {
    #[structopt(flatten)]
    target_args: TargetArgs,
    /// The path to the snapshot file.
    path: PathBuf,
}

#[allow(clippy::too_many_arguments)]
fn query_snapshot(
    workspace_root: &Path,
    term: &Term,
    new: &Snapshot,
    old: Option<&Snapshot>,
    pkg: Option<&Package>,
    line: Option<u32>,
    i: usize,
    n: usize,
    snapshot_file: Option<&Path>,
    show_info: &mut bool,
    show_diff: &mut bool,
) -> Result<Operation, Box<dyn Error>> {
    loop {
        term.clear_screen()?;
        let (pkg_name, pkg_version): (_, &dyn Display) = if let Some(pkg) = pkg {
            (pkg.name.as_str(), &pkg.version)
        } else {
            ("unknown package", &"unknown version")
        };

        println!(
            "{}{}{} {}@{}:",
            style("Reviewing [").bold(),
            style(format!("{}/{}", i, n)).yellow().bold(),
            style("]").bold(),
            pkg_name,
            pkg_version,
        );

        let mut printer = SnapshotPrinter::new(workspace_root, old, new);
        printer.set_snapshot_file(snapshot_file);
        printer.set_line(line);
        printer.set_show_info(*show_info);
        printer.set_show_diff(*show_diff);
        printer.print();

        println!();
        println!(
            "  {} accept     {}",
            style("a").green().bold(),
            style("keep the new snapshot").dim()
        );

        if old.is_some() {
            println!(
                "  {} reject     {}",
                style("r").red().bold(),
                style("retain the old snapshot").dim()
            );
        } else {
            println!(
                "  {} reject     {}",
                style("r").red().bold(),
                style("reject the new snapshot").dim()
            );
        }

        println!(
            "  {} skip       {}",
            style("s").yellow().bold(),
            style("keep both for now").dim()
        );
        println!(
            "  {} {} info  {}",
            style("i").cyan().bold(),
            if *show_info { "hide" } else { "show" },
            style("toggles extended snapshot info").dim()
        );
        println!(
            "  {} {} diff  {}",
            style("d").cyan().bold(),
            if *show_diff { "hide" } else { "show" },
            style("toggle snapshot diff").dim()
        );

        loop {
            match term.read_key()? {
                Key::Char('a') | Key::Enter => return Ok(Operation::Accept),
                Key::Char('r') | Key::Escape => return Ok(Operation::Reject),
                Key::Char('s') | Key::Char(' ') => return Ok(Operation::Skip),
                Key::Char('i') => {
                    *show_info = !*show_info;
                    break;
                }
                Key::Char('d') => {
                    *show_diff = !*show_diff;
                    break;
                }
                _ => {}
            }
        }
    }
}

fn handle_color(color: Option<&str>) -> Result<&'static str, Box<dyn Error>> {
    match &*color
        .map(Cow::Borrowed)
        .or_else(|| std::env::var("CARGO_TERM_COLOR").ok().map(Cow::Owned))
        .unwrap_or(Cow::Borrowed("auto"))
    {
        "always" => {
            set_colors_enabled(true);
            Ok("always")
        }
        "auto" => Ok("auto"),
        "never" => {
            set_colors_enabled(false);
            Ok("never")
        }
        color => Err(err_msg(format!("invalid value for --color: {}", color))),
    }
}

struct LocationInfo<'a> {
    tool_config: ToolConfig,
    workspace_root: PathBuf,
    packages: Option<Vec<Package>>,
    exts: Vec<&'a str>,
    find_flags: FindFlags,
}

fn get_find_flags(tool_config: &ToolConfig, target_args: &TargetArgs) -> FindFlags {
    FindFlags {
        include_ignored: target_args.include_ignored || tool_config.review_include_ignored(),
        include_hidden: target_args.include_hidden || tool_config.review_include_hidden(),
    }
}

fn handle_target_args(target_args: &TargetArgs) -> Result<LocationInfo<'_>, Box<dyn Error>> {
    let mut exts: Vec<&str> = target_args.extensions.iter().map(|x| x.as_str()).collect();
    if exts.is_empty() {
        exts.push("snap");
    }

    // if a workspace root is provided we first check if it points to a `Cargo.toml`.  If it
    // does we instead treat it as manifest path.  If both are provided we fail with an error
    // as this would indicate an error.
    let (workspace_root, manifest_path) = match (
        target_args.workspace_root.as_deref(),
        target_args.manifest_path.as_deref(),
    ) {
        (Some(_), Some(_)) => {
            return Err(err_msg(
                "both manifest-path and workspace-root provided.".to_string(),
            ))
        }
        (None, Some(manifest)) => (None, Some(Cow::Borrowed(manifest))),
        (Some(root), manifest_path) => {
            let assumed_manifest = root.join("Cargo.toml");
            if assumed_manifest.is_file() {
                (None, Some(Cow::Owned(assumed_manifest)))
            } else {
                (Some(root), manifest_path.map(Cow::Borrowed))
            }
        }
        (None, None) => (None, None),
    };

    if let Some(workspace_root) = workspace_root {
        let tool_config = ToolConfig::from_workspace(workspace_root)?;
        Ok(LocationInfo {
            workspace_root: workspace_root.to_owned(),
            packages: None,
            exts,
            find_flags: get_find_flags(&tool_config, target_args),
            tool_config,
        })
    } else {
        let Metadata {
            packages,
            workspace_root,
            ..
        } = get_metadata(
            manifest_path.as_deref(),
            target_args.all || target_args.workspace,
        )?;
        let workspace_root = workspace_root.as_std_path().to_path_buf();
        let tool_config = ToolConfig::from_workspace(&workspace_root)?;
        Ok(LocationInfo {
            workspace_root,
            packages: Some(packages),
            exts,
            find_flags: get_find_flags(&tool_config, target_args),
            tool_config,
        })
    }
}

#[allow(clippy::type_complexity)]
fn load_snapshot_containers<'a>(
    loc: &'a LocationInfo,
) -> Result<
    (
        Vec<(SnapshotContainer, Option<&'a Package>)>,
        HashSet<PathBuf>,
    ),
    Box<dyn Error>,
> {
    let mut roots = HashSet::new();
    let mut snapshot_containers = vec![];
    if let Some(ref packages) = loc.packages {
        for package in packages.iter() {
            for root in find_snapshot_roots(package) {
                roots.insert(root.clone());
                for snapshot_container in find_snapshots(&root, &loc.exts, loc.find_flags) {
                    snapshot_containers.push((snapshot_container?, Some(package)));
                }
            }
        }
    } else {
        roots.insert(loc.workspace_root.clone());
        for snapshot_container in find_snapshots(&loc.workspace_root, &loc.exts, loc.find_flags) {
            snapshot_containers.push((snapshot_container?, None));
        }
    }
    snapshot_containers.sort_by(|a, b| a.0.snapshot_sort_key().cmp(&b.0.snapshot_sort_key()));
    Ok((snapshot_containers, roots))
}

fn process_snapshots(
    quiet: bool,
    snapshot_filter: Option<&[String]>,
    loc: &LocationInfo<'_>,
    op: Option<Operation>,
) -> Result<(), Box<dyn Error>> {
    let term = Term::stdout();

    let (mut snapshot_containers, roots) = load_snapshot_containers(loc)?;

    let snapshot_count = snapshot_containers.iter().map(|x| x.0.len()).sum();

    if snapshot_count == 0 {
        if !quiet {
            println!("{}: no snapshots to review", style("done").bold());
            if loc.tool_config.review_warn_undiscovered() {
                show_undiscovered_hint(loc.find_flags, &snapshot_containers, &roots, &loc.exts);
            }
        }
        return Ok(());
    }

    let mut accepted = vec![];
    let mut rejected = vec![];
    let mut skipped = vec![];
    let mut num = 0;
    let mut show_info = true;
    let mut show_diff = true;

    for (snapshot_container, package) in snapshot_containers.iter_mut() {
        let target_file = snapshot_container.target_file().to_path_buf();
        let snapshot_file = snapshot_container.snapshot_file().map(|x| x.to_path_buf());
        for snapshot_ref in snapshot_container.iter_snapshots() {
            // if a filter is provided, check if the snapshot reference is included
            if let Some(filter) = snapshot_filter {
                let key = if let Some(line) = snapshot_ref.line {
                    format!("{}:{}", target_file.display(), line)
                } else {
                    format!("{}", target_file.display())
                };
                if !filter.contains(&key) {
                    skipped.push(snapshot_ref.summary());
                    continue;
                }
            }

            num += 1;
            let op = match op {
                Some(op) => op,
                None => query_snapshot(
                    &loc.workspace_root,
                    &term,
                    &snapshot_ref.new,
                    snapshot_ref.old.as_ref(),
                    *package,
                    snapshot_ref.line,
                    num,
                    snapshot_count,
                    snapshot_file.as_deref(),
                    &mut show_info,
                    &mut show_diff,
                )?,
            };
            match op {
                Operation::Accept => {
                    snapshot_ref.op = Operation::Accept;
                    accepted.push(snapshot_ref.summary());
                }
                Operation::Reject => {
                    snapshot_ref.op = Operation::Reject;
                    rejected.push(snapshot_ref.summary());
                }
                Operation::Skip => {
                    skipped.push(snapshot_ref.summary());
                }
            }
        }
        snapshot_container.commit()?;
    }

    if op.is_none() {
        term.clear_screen()?;
    }

    if !quiet {
        println!("{}", style("insta review finished").bold());
        if !accepted.is_empty() {
            println!("{}:", style("accepted").green());
            for item in accepted {
                println!("  {}", item);
            }
        }
        if !rejected.is_empty() {
            println!("{}:", style("rejected").red());
            for item in rejected {
                println!("  {}", item);
            }
        }
        if !skipped.is_empty() {
            println!("{}:", style("skipped").yellow());
            for item in skipped {
                println!("  {}", item);
            }
        }
    }

    Ok(())
}

fn test_run(mut cmd: TestCommand, color: &str) -> Result<(), Box<dyn Error>> {
    let loc = handle_target_args(&cmd.target_args)?;
    match loc.tool_config.snapshot_update() {
        SnapshotUpdate::Auto => {
            if is_ci() {
                cmd.check = true;
            }
        }
        SnapshotUpdate::New | SnapshotUpdate::No => {}
        SnapshotUpdate::Always => {
            if !cmd.accept && !cmd.accept_unseen && !cmd.review {
                cmd.review = false;
                cmd.accept = true;
            }
        }
        SnapshotUpdate::Unseen => {
            if !cmd.accept {
                cmd.accept_unseen = true;
                cmd.review = true;
                cmd.accept = false;
            }
        }
    }

    // --check always implies --no-force-pass as otherwise this command does not
    // make a lot of sense.
    if cmd.check {
        cmd.no_force_pass = true
    }

    // the tool config can also indicate that --accept-unseen should be picked
    // automatically unless instructed otherwise.
    if loc.tool_config.auto_accept_unseen() && !cmd.accept && !cmd.review {
        cmd.accept_unseen = true;
    }
    if loc.tool_config.auto_review() && !cmd.review && !cmd.accept {
        cmd.review = true;
    }

    // Legacy command
    if cmd.delete_unreferenced_snapshots {
        println!("Warning: `--delete-unreferenced-snapshots` is deprecated. Use `--unreferenced=delete` instead.");
        cmd.unreferenced = "delete".into();
    }

    let test_runner = cmd
        .test_runner
        .parse()
        .map_err(|_| err_msg("invalid test runner preference"))?;

    let unreferenced = cmd
        .unreferenced
        .parse()
        .map_err(|_| err_msg("invalid value for --unreferenced"))?;

    let (mut proc, snapshot_ref_file, prevents_doc_run) =
        prepare_test_runner(test_runner, unreferenced, &cmd, color, &[], None)?;

    if !cmd.keep_pending {
        process_snapshots(true, None, &loc, Some(Operation::Reject))?;
    }

    let status = proc.status()?;
    let mut success = status.success();

    // nextest currently cannot run doctests, run them with regular tests
    if matches!(test_runner, TestRunner::Nextest) && !prevents_doc_run {
        let (mut proc, _, _) = prepare_test_runner(
            TestRunner::CargoTest,
            unreferenced,
            &cmd,
            color,
            &["--doc"],
            snapshot_ref_file.as_deref(),
        )?;
        success = success && proc.status()?.success();
    }

    if !success && cmd.review {
        eprintln!(
            "{} non snapshot tests failed, skipping review",
            style("warning:").bold().yellow()
        );
        return Err(QuietExit(1).into());
    }

    // handle unreferenced snapshots if we were instructed to do so and the
    // tests ran successfully
    if success {
        if let Some(ref path) = snapshot_ref_file {
            handle_unreferenced_snapshots(path.borrow(), &loc, unreferenced, &cmd.package[..])?;
        }
    }

    if cmd.review || cmd.accept {
        process_snapshots(
            false,
            None,
            &handle_target_args(&cmd.target_args)?,
            if cmd.accept {
                Some(Operation::Accept)
            } else {
                None
            },
        )?
    } else {
        let (snapshot_containers, roots) = load_snapshot_containers(&loc)?;
        let snapshot_count = snapshot_containers.iter().map(|x| x.0.len()).sum::<usize>();
        if snapshot_count > 0 {
            eprintln!(
                "{}: {} snapshot{} to review",
                style("info").bold(),
                style(snapshot_count).yellow(),
                if snapshot_count != 1 { "s" } else { "" }
            );
            eprintln!("use `cargo insta review` to review snapshots");
            return Err(QuietExit(1).into());
        } else {
            println!("{}: no snapshots to review", style("info").bold());
            if loc.tool_config.review_warn_undiscovered() {
                show_undiscovered_hint(loc.find_flags, &snapshot_containers, &roots, &loc.exts);
            }
        }
    }

    if !success {
        Err(QuietExit(1).into())
    } else {
        Ok(())
    }
}

fn handle_unreferenced_snapshots(
    path: &Path,
    loc: &LocationInfo<'_>,
    unreferenced: UnreferencedSnapshots,
    packages: &[String],
) -> Result<(), Box<dyn Error>> {
    enum Action {
        Delete,
        Reject,
        Warn,
    }

    let action = match unreferenced {
        UnreferencedSnapshots::Auto => {
            if is_ci() {
                Action::Reject
            } else {
                Action::Delete
            }
        }
        UnreferencedSnapshots::Reject => Action::Reject,
        UnreferencedSnapshots::Delete => Action::Delete,
        UnreferencedSnapshots::Warn => Action::Warn,
        UnreferencedSnapshots::Ignore => return Ok(()),
    };

    let mut files = HashSet::new();
    match fs::read_to_string(path) {
        Ok(s) => {
            for line in s.lines() {
                if let Ok(path) = fs::canonicalize(line) {
                    files.insert(path);
                }
            }
        }
        Err(err) => {
            // if the file was not created, no test referenced
            // snapshots.
            if err.kind() != io::ErrorKind::NotFound {
                return Err(err.into());
            }
        }
    }

    let mut encountered_any = false;
    for entry in make_deletion_walker(&loc.workspace_root, loc.packages.as_deref(), packages) {
        let rel_path = match entry {
            Ok(ref entry) => entry.path(),
            _ => continue,
        };
        if !rel_path.is_file()
            || !rel_path
                .file_name()
                .map_or(false, |x| x.to_str().unwrap_or("").ends_with(".snap"))
        {
            continue;
        }

        if let Ok(path) = fs::canonicalize(rel_path) {
            if files.contains(&path) {
                continue;
            }
            if !encountered_any {
                match action {
                    Action::Delete => {
                        eprintln!("{}: deleted unreferenced snapshots:", style("info").bold());
                    }
                    _ => {
                        eprintln!(
                            "{}: encountered unreferenced snapshots:",
                            style("warning").bold()
                        );
                    }
                }
                encountered_any = true;
            }
            eprintln!("  {}", rel_path.display());
            if matches!(action, Action::Delete) {
                fs::remove_file(path).ok();
            }
        }
    }

    fs::remove_file(path).ok();

    if !encountered_any {
        eprintln!("{}: no unreferenced snapshots found", style("info").bold());
    } else if matches!(action, Action::Reject) {
        return Err(err_msg("aborting because of unreferenced snapshots"));
    }

    Ok(())
}

#[allow(clippy::type_complexity)]
fn prepare_test_runner<'snapshot_ref>(
    test_runner: TestRunner,
    unreferenced: UnreferencedSnapshots,
    cmd: &TestCommand,
    color: &str,
    extra_args: &[&str],
    snapshot_ref_file: Option<&'snapshot_ref Path>,
) -> Result<(process::Command, Option<Cow<'snapshot_ref, Path>>, bool), Box<dyn Error>> {
    let cargo = env::var_os("CARGO");
    let cargo = cargo
        .as_deref()
        .unwrap_or_else(|| std::ffi::OsStr::new("cargo"));
    let mut proc = match test_runner {
        TestRunner::CargoTest | TestRunner::Auto => {
            let mut proc = process::Command::new(cargo);
            proc.arg("test");
            proc
        }
        TestRunner::Nextest => {
            let mut proc = process::Command::new(cargo);
            proc.arg("nextest");
            proc.arg("run");
            proc
        }
    };

    // An env var to indicate we're running under cargo-insta
    proc.env("INSTA_CARGO_INSTA", "1");

    let snapshot_ref_file = if unreferenced != UnreferencedSnapshots::Ignore {
        match snapshot_ref_file {
            Some(path) => Some(Cow::Borrowed(path)),
            None => {
                let snapshot_ref_file = env::temp_dir().join(Uuid::new_v4().to_string());
                proc.env("INSTA_SNAPSHOT_REFERENCES_FILE", &snapshot_ref_file);
                Some(Cow::Owned(snapshot_ref_file))
            }
        }
    } else {
        None
    };
    let mut prevents_doc_run = false;
    if cmd.target_args.all || cmd.target_args.workspace {
        proc.arg("--all");
    }
    if cmd.lib {
        proc.arg("--lib");
        prevents_doc_run = true;
    }
    if let Some(ref bin) = cmd.bin {
        proc.arg("--bin");
        proc.arg(bin);
        prevents_doc_run = true;
    }
    if cmd.bins {
        proc.arg("--bins");
        prevents_doc_run = true;
    }
    if let Some(ref example) = cmd.example {
        proc.arg("--example");
        proc.arg(example);
        prevents_doc_run = true;
    }
    if cmd.examples {
        proc.arg("--examples");
        prevents_doc_run = true;
    }
    for test in &cmd.test {
        proc.arg("--test");
        proc.arg(test);
        prevents_doc_run = true;
    }
    if cmd.tests {
        proc.arg("--tests");
        prevents_doc_run = true;
    }
    for pkg in &cmd.package {
        proc.arg("--package");
        proc.arg(pkg);
    }
    for spec in &cmd.exclude {
        proc.arg("--exclude");
        proc.arg(spec);
    }
    if let Some(ref manifest_path) = cmd.target_args.manifest_path {
        proc.arg("--manifest-path");
        proc.arg(manifest_path);
    }
    if !cmd.fail_fast {
        proc.arg("--no-fail-fast");
    }
    if !cmd.no_force_pass {
        proc.env("INSTA_FORCE_PASS", "1");
    } else {
        eprintln!(
            "{}: `--no-force-pass` is deprecated. Please use --check to immediately raise an error on any non-matching snapshots.",
            style("warning").bold().yellow()
        );
    }
    proc.env(
        "INSTA_UPDATE",
        match (cmd.check, cmd.accept_unseen) {
            (true, _) => "no",
            (_, true) => "unseen",
            (_, false) => "new",
        },
    );
    if cmd.force_update_snapshots {
        // for old versions of insta
        proc.env("INSTA_FORCE_UPDATE_SNAPSHOTS", "1");
        // for newer versions of insta
        proc.env("INSTA_FORCE_UPDATE", "1");
    }
    if cmd.require_full_match {
        proc.env("INSTA_REQUIRE_FULL_MATCH", "1");
    }
    let glob_filter =
        cmd.glob_filter
            .iter()
            .map(|x| x.as_str())
            .fold(String::new(), |mut s, item| {
                if !s.is_empty() {
                    s.push(';');
                }
                s.push_str(item);
                s
            });
    if !glob_filter.is_empty() {
        proc.env("INSTA_GLOB_FILTER", glob_filter);
    }
    if cmd.release {
        proc.arg("--release");
    }
    if let Some(ref profile) = cmd.profile {
        proc.arg("--profile");
        proc.arg(profile);
    }
    if cmd.all_targets {
        proc.arg("--all-targets");
    }
    if let Some(n) = cmd.jobs {
        // use -j instead of --jobs since both nextest and cargo test use it
        proc.arg("-j");
        proc.arg(n.to_string());
    }
    if let Some(ref features) = cmd.features {
        proc.arg("--features");
        proc.arg(features);
    }
    if cmd.all_features {
        proc.arg("--all-features");
    }
    if cmd.no_default_features {
        proc.arg("--no-default-features");
    }
    if let Some(ref target) = cmd.target {
        proc.arg("--target");
        proc.arg(target);
    }
    proc.arg("--color");
    proc.arg(color);
    proc.args(extra_args);
    // Items after this are passed to the test runner
    proc.arg("--");
    if !cmd.no_quiet && matches!(test_runner, TestRunner::CargoTest) {
        proc.arg("-q");
    }
    if !cmd.cargo_options.is_empty() {
        proc.args(&cmd.cargo_options);
    }
    // Currently libtest uses a different approach to color, so we need to pass
    // it again to get output from the test runner as well as cargo. See
    // https://github.com/rust-lang/cargo/issues/1983 for more
    // We also only want to do this if we override auto as some custom test runners
    // do not handle --color and then we at least fix the default case.
    // https://github.com/mitsuhiko/insta/issues/473
    if color != "auto" && matches!(test_runner, TestRunner::CargoTest | TestRunner::Auto) {
        proc.arg(format!("--color={}", color));
    };
    Ok((proc, snapshot_ref_file, prevents_doc_run))
}

fn show_cmd(cmd: ShowCommand) -> Result<(), Box<dyn Error>> {
    let loc = handle_target_args(&cmd.target_args)?;
    let snapshot = Snapshot::from_file(&cmd.path)?;
    let mut printer = SnapshotPrinter::new(&loc.workspace_root, None, &snapshot);
    printer.set_snapshot_file(Some(&cmd.path));
    printer.set_show_info(true);
    printer.set_show_diff(false);
    printer.print();
    Ok(())
}

fn pending_snapshots_cmd(cmd: PendingSnapshotsCommand) -> Result<(), Box<dyn Error>> {
    #[derive(Serialize, Debug)]
    #[serde(rename_all = "snake_case", tag = "type")]
    enum SnapshotKey<'a> {
        NamedSnapshot {
            path: &'a Path,
        },
        InlineSnapshot {
            path: &'a Path,
            line: u32,
            old_snapshot: Option<&'a str>,
            new_snapshot: &'a str,
            expression: Option<&'a str>,
        },
    }

    let loc = handle_target_args(&cmd.target_args)?;
    let (mut snapshot_containers, _) = load_snapshot_containers(&loc)?;

    for (snapshot_container, _package) in snapshot_containers.iter_mut() {
        let target_file = snapshot_container.target_file().to_path_buf();
        let is_inline = snapshot_container.snapshot_file().is_none();
        for snapshot_ref in snapshot_container.iter_snapshots() {
            if cmd.as_json {
                let info = if is_inline {
                    SnapshotKey::InlineSnapshot {
                        path: &target_file,
                        line: snapshot_ref.line.unwrap(),
                        old_snapshot: snapshot_ref.old.as_ref().map(|x| x.contents_str()),
                        new_snapshot: snapshot_ref.new.contents_str(),
                        expression: snapshot_ref.new.metadata().expression(),
                    }
                } else {
                    SnapshotKey::NamedSnapshot { path: &target_file }
                };
                println!("{}", serde_json::to_string(&info).unwrap());
            } else if is_inline {
                println!("{}:{}", target_file.display(), snapshot_ref.line.unwrap());
            } else {
                println!("{}", target_file.display());
            }
        }
    }

    Ok(())
}

fn show_undiscovered_hint(
    find_flags: FindFlags,
    snapshot_containers: &[(SnapshotContainer, Option<&Package>)],
    roots: &HashSet<PathBuf>,
    extensions: &[&str],
) {
    // there is nothing to do if we already search everything.
    if find_flags.include_hidden && find_flags.include_ignored {
        return;
    }

    let mut found_extra = false;
    let found_snapshots = snapshot_containers
        .iter()
        .filter_map(|x| x.0.snapshot_file())
        .collect::<HashSet<_>>();

    for root in roots {
        for snapshot in make_snapshot_walker(
            root,
            extensions,
            FindFlags {
                include_ignored: true,
                include_hidden: true,
            },
        )
        .filter_map(|e| e.ok())
        .filter(|x| {
            let fname = x.file_name().to_string_lossy();
            fname.ends_with(".snap.new") || fname.ends_with(".pending-snap")
        }) {
            if !found_snapshots.contains(snapshot.path()) {
                found_extra = true;
                break;
            }
        }
    }

    // we did not find any extra snapshots
    if !found_extra {
        return;
    }

    let (args, paths) = match (find_flags.include_ignored, find_flags.include_hidden) {
        (true, false) => ("--include-ignored", "ignored"),
        (false, true) => ("--include-hidden", "hidden"),
        (false, false) => (
            "--include-ignored and --include-hidden",
            "ignored or hidden",
        ),
        (true, true) => unreachable!(),
    };

    println!(
        "{}: {}",
        style("warning").yellow().bold(),
        format_args!(
            "found undiscovered snapshots in some paths which are not picked up by cargo \
            insta. Use {} if you have snapshots in {} paths.",
            args, paths,
        )
    );
}

pub(crate) fn run() -> Result<(), Box<dyn Error>> {
    // chop off cargo
    let mut args: Vec<_> = env::args_os().collect();
    if env::var("CARGO").is_ok() && args.get(1).and_then(|x| x.to_str()) == Some("insta") {
        args.remove(1);
    }

    let opts = Opts::from_iter(args);

    let color = handle_color(opts.color.as_deref())?;
    match opts.command {
        Command::Review(ref cmd) | Command::Accept(ref cmd) | Command::Reject(ref cmd) => {
            process_snapshots(
                cmd.quiet,
                cmd.snapshot_filter.as_deref(),
                &handle_target_args(&cmd.target_args)?,
                match opts.command {
                    Command::Review(_) => None,
                    Command::Accept(_) => Some(Operation::Accept),
                    Command::Reject(_) => Some(Operation::Reject),
                    _ => unreachable!(),
                },
            )
        }
        Command::Test(cmd) => test_run(cmd, color),
        Command::Show(cmd) => show_cmd(cmd),
        Command::PendingSnapshots(cmd) => pending_snapshots_cmd(cmd),
    }
}<|MERGE_RESOLUTION|>--- conflicted
+++ resolved
@@ -137,15 +137,9 @@
     package: Vec<String>,
     /// Exclude packages from the test
     #[structopt(long, value_name = "SPEC")]
-<<<<<<< HEAD
-    exclude: Option<String>,
+    exclude: Vec<String>,
     /// Disable force-passing of snapshot tests (deprecated)
     #[structopt(long, hidden = true)]
-=======
-    exclude: Vec<String>,
-    /// Disable force-passing of snapshot tests
-    #[structopt(long)]
->>>>>>> 747d6a7c
     no_force_pass: bool,
     /// Prevent running all tests regardless of failure
     #[structopt(long)]
