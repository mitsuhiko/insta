--- conflicted
+++ resolved
@@ -148,13 +148,8 @@
     /// Exclude packages from the test
     #[arg(long, value_name = "SPEC")]
     exclude: Vec<String>,
-<<<<<<< HEAD
     /// Disable force-passing of snapshot tests (deprecated)
-    #[structopt(long, hidden = true)]
-=======
-    /// Disable force-passing of snapshot tests
-    #[arg(long)]
->>>>>>> ab735485
+    #[arg(long, hide = true)]
     no_force_pass: bool,
     /// Prevent running all tests regardless of failure
     #[arg(long)]
