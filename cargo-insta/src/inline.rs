<<<<<<< HEAD
=======
use std::error::Error;
use std::fmt;
>>>>>>> 5d8f8c43
use std::fs;
use std::io::Write;
use std::path::{Path, PathBuf};

use insta::SnapshotContents;
use proc_macro2::TokenTree;
use syn;
use syn::spanned::Spanned;

#[derive(Debug)]
pub struct InlineSnapshot {
    start: (usize, usize),
    end: (usize, usize),
    indentation: usize,
}

pub struct FilePatcher {
    filename: PathBuf,
    lines: Vec<String>,
    source: syn::File,
    inline_snapshots: Vec<InlineSnapshot>,
}

impl fmt::Debug for FilePatcher {
    fn fmt(&self, f: &mut fmt::Formatter) -> fmt::Result {
        f.debug_struct("FilePatcher")
            .field("filename", &self.filename)
            .field("inline_snapshots", &self.inline_snapshots)
            .finish()
    }
}

impl FilePatcher {
    pub fn open<P: AsRef<Path>>(p: P) -> Result<FilePatcher, Box<dyn Error>> {
        let filename = p.as_ref().to_path_buf();
        let contents = fs::read_to_string(p)?;
        let source = syn::parse_file(&contents)?;
        let lines: Vec<String> = contents.lines().map(|x| x.into()).collect();
        Ok(FilePatcher {
            filename,
            source,
            lines,
            inline_snapshots: vec![],
        })
    }

    pub fn save(&self) -> Result<(), Box<dyn Error>> {
        let mut f = fs::File::create(&self.filename)?;
        for line in &self.lines {
            writeln!(&mut f, "{}", line)?;
        }
        Ok(())
    }

    pub fn add_snapshot_macro(&mut self, line: usize) {
        match self.find_snapshot_macro(line) {
            Some(snapshot) => {
                assert!(self
                    .inline_snapshots
                    .last()
                    .map_or(true, |x| x.end.0 <= line));
                self.inline_snapshots.push(snapshot)
            }
            None => panic!("Could not find snapshot in line {}", line),
        }
    }

    pub fn get_new_line(&self, id: usize) -> usize {
        self.inline_snapshots[id].start.0 + 1
    }

    pub fn set_new_content(&mut self, id: usize, snapshot: &SnapshotContents) {
        let inline = &mut self.inline_snapshots[id];

        // find prefix and suffix on the first and last lines
        let prefix = self.lines[inline.start.0][..inline.start.1].to_string();
        let suffix = self.lines[inline.end.0][inline.end.1..].to_string();

        // replace lines
<<<<<<< HEAD
        let snapshot_line_contents = vec![
            prefix,
            denormalize_inline_snapshot(snapshot, inline.indentation),
            suffix,
        ]
        .join("");

        self.lines.splice(
            inline.start.0..=inline.end.0,
            snapshot_line_contents.lines().map(|l| l.into()),
        );
=======
        let snapshot_line_contents =
            vec![prefix, snapshot.to_inline(inline.indentation), suffix].join("");
>>>>>>> 5d8f8c43

        // update other snapshot locations
        let old_lines_count = inline.end.0 - inline.start.0 + 1;
        let line_count_diff = snapshot_line_contents.lines().count() - old_lines_count;
        for inl in &mut self.inline_snapshots[id..] {
            inl.start.0 += line_count_diff;
            inl.end.0 += line_count_diff;
        }
    }

    fn find_snapshot_macro(&self, line: usize) -> Option<InlineSnapshot> {
        struct Visitor(usize, Option<InlineSnapshot>);

        impl<'ast> syn::visit::Visit<'ast> for Visitor {
            fn visit_macro(&mut self, i: &'ast syn::Macro) {
                let indentation = i.span().start().column;
                let start = i.span().start().line;
                let end = i
                    .tts
                    .clone()
                    .into_iter()
                    .last()
                    .map_or(start, |t| t.span().end().line);

                if start > self.0 || end < self.0 || i.path.segments.is_empty() {
                    return;
                }

                let tokens: Vec<_> = i.tts.clone().into_iter().collect();
                if tokens.len() < 2 {
                    return;
                }

                match &tokens[tokens.len() - 2] {
                    TokenTree::Punct(ref punct) if punct.as_char() == '@' => {}
                    _ => return,
                }

                let (start, end) = match &tokens[tokens.len() - 1] {
                    TokenTree::Literal(lit) => {
                        let span = lit.span();
                        (
                            (span.start().line - 1, span.start().column),
                            (span.end().line - 1, span.end().column),
                        )
                    }
                    _ => return,
                };

                self.1 = Some(InlineSnapshot {
                    start,
                    end,
                    indentation,
                });
            }
        }

        let mut visitor = Visitor(line, None);
        syn::visit::visit_file(&mut visitor, &self.source);
        visitor.1
    }
}

// from a snapshot to a string we want to write back
fn denormalize_inline_snapshot(snapshot: &str, indentation: usize) -> String {
    // could potentially implement as impl From<Snapshot> -> String

    let mut out = String::new();
    let is_escape = snapshot.lines().count() > 1 || snapshot.contains(&['\\', '"'][..]);

    out.push_str(if is_escape { "r###\"" } else { "\"" });
    // if we have more than one line we want to change into the block
    // representation mode
    if snapshot.lines().count() > 1 {
        out.push_str("\n");
        out.extend(
            snapshot
                .lines()
                .map(|l| format!("{c: >width$}{l}\n", c = "", width = indentation, l = l)),
        );
        out.push_str(&format!("{c: >width$}", c = "", width = indentation));
    } else {
        out.push_str(snapshot);
    }

    out.push_str(if is_escape { "\"###" } else { "\"" });

    out
}

#[test]
fn test_denormalize_inline_snapshot() {
    let t = &"
a
b"[1..];
    assert_eq!(
        denormalize_inline_snapshot(t, 0),
        "r###\"
a
b
\"###"
    );

    let t = &"
a
b"[1..];
    assert_eq!(
        denormalize_inline_snapshot(t, 4),
        "r###\"
    a
    b
    \"###"
    );

    let t = &"
    a
    b"[1..];
    assert_eq!(
        denormalize_inline_snapshot(t, 0),
        "r###\"
    a
    b
\"###"
    );

    let t = "ab";
    assert_eq!(denormalize_inline_snapshot(t, 0), r##""ab""##);
}
}<|MERGE_RESOLUTION|>--- conflicted
+++ resolved
@@ -1,8 +1,5 @@
-<<<<<<< HEAD
-=======
 use std::error::Error;
 use std::fmt;
->>>>>>> 5d8f8c43
 use std::fs;
 use std::io::Write;
 use std::path::{Path, PathBuf};
@@ -82,22 +79,13 @@
         let suffix = self.lines[inline.end.0][inline.end.1..].to_string();
 
         // replace lines
-<<<<<<< HEAD
-        let snapshot_line_contents = vec![
-            prefix,
-            denormalize_inline_snapshot(snapshot, inline.indentation),
-            suffix,
-        ]
-        .join("");
+        let snapshot_line_contents =
+            vec![prefix, snapshot.to_inline(inline.indentation), suffix].join("");
 
         self.lines.splice(
             inline.start.0..=inline.end.0,
             snapshot_line_contents.lines().map(|l| l.into()),
         );
-=======
-        let snapshot_line_contents =
-            vec![prefix, snapshot.to_inline(inline.indentation), suffix].join("");
->>>>>>> 5d8f8c43
 
         // update other snapshot locations
         let old_lines_count = inline.end.0 - inline.start.0 + 1;
@@ -159,71 +147,4 @@
         syn::visit::visit_file(&mut visitor, &self.source);
         visitor.1
     }
-}
-
-// from a snapshot to a string we want to write back
-fn denormalize_inline_snapshot(snapshot: &str, indentation: usize) -> String {
-    // could potentially implement as impl From<Snapshot> -> String
-
-    let mut out = String::new();
-    let is_escape = snapshot.lines().count() > 1 || snapshot.contains(&['\\', '"'][..]);
-
-    out.push_str(if is_escape { "r###\"" } else { "\"" });
-    // if we have more than one line we want to change into the block
-    // representation mode
-    if snapshot.lines().count() > 1 {
-        out.push_str("\n");
-        out.extend(
-            snapshot
-                .lines()
-                .map(|l| format!("{c: >width$}{l}\n", c = "", width = indentation, l = l)),
-        );
-        out.push_str(&format!("{c: >width$}", c = "", width = indentation));
-    } else {
-        out.push_str(snapshot);
-    }
-
-    out.push_str(if is_escape { "\"###" } else { "\"" });
-
-    out
-}
-
-#[test]
-fn test_denormalize_inline_snapshot() {
-    let t = &"
-a
-b"[1..];
-    assert_eq!(
-        denormalize_inline_snapshot(t, 0),
-        "r###\"
-a
-b
-\"###"
-    );
-
-    let t = &"
-a
-b"[1..];
-    assert_eq!(
-        denormalize_inline_snapshot(t, 4),
-        "r###\"
-    a
-    b
-    \"###"
-    );
-
-    let t = &"
-    a
-    b"[1..];
-    assert_eq!(
-        denormalize_inline_snapshot(t, 0),
-        "r###\"
-    a
-    b
-\"###"
-    );
-
-    let t = "ab";
-    assert_eq!(denormalize_inline_snapshot(t, 0), r##""ab""##);
-}
 }