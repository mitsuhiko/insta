--- conflicted
+++ resolved
@@ -216,23 +216,19 @@
             for snapshot in self.snapshots.iter() {
                 match snapshot.op {
                     Operation::Accept => {
-<<<<<<< HEAD
-                        let mut new_snapshot = Snapshot::from_file(&self.snapshot_path)?;
+                        let mut new_snapshot =
+                            Snapshot::from_file(&self.snapshot_path).map_err(|e| {
+                                // If it's an IO error, pass a ContentError back so
+                                // we get a slightly clearer error message
+                                match e.downcast::<std::io::Error>() {
+                                    Ok(io_error) => Box::new(ContentError::FileIo(
+                                        *io_error,
+                                        self.snapshot_path.to_path_buf(),
+                                    )),
+                                    Err(other_error) => other_error,
+                                }
+                            })?;
                         new_snapshot.save(&self.target_path)?;
-=======
-                        let snapshot = Snapshot::from_file(&self.snapshot_path).map_err(|e| {
-                            // If it's an IO error, pass a ContentError back so
-                            // we get a slightly clearer error message
-                            match e.downcast::<std::io::Error>() {
-                                Ok(io_error) => Box::new(ContentError::FileIo(
-                                    *io_error,
-                                    self.snapshot_path.to_path_buf(),
-                                )),
-                                Err(other_error) => other_error,
-                            }
-                        })?;
-                        snapshot.save(&self.target_path)?;
->>>>>>> 59568b7e
                         try_removing_snapshot(&self.snapshot_path);
                     }
                     Operation::Reject => {
