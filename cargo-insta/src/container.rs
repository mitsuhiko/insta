--- conflicted
+++ resolved
@@ -212,12 +212,9 @@
             for snapshot in self.snapshots.iter() {
                 match snapshot.op {
                     Operation::Accept => {
-<<<<<<< HEAD
                         let new_snapshot = Snapshot::from_file(&self.snapshot_path)?;
                         new_snapshot.save(&self.target_path)?;
-                        fs::remove_file(&self.snapshot_path).map_err(|e| {
-                            ContentError::FileIo(e, self.snapshot_path.to_path_buf())
-                        })?;
+                        try_removing_snapshot(&self.snapshot_path);
 
                         if let insta::internals::SnapshotContents::Binary { path, extension } =
                             snapshot.new.contents()
@@ -230,23 +227,13 @@
                         }
                     }
                     Operation::Reject => {
-                        fs::remove_file(&self.snapshot_path).map_err(|e| {
-                            ContentError::FileIo(e, self.snapshot_path.to_path_buf())
-                        })?;
+                        try_removing_snapshot(&self.snapshot_path);
 
                         if let insta::internals::SnapshotContents::Binary { path, .. } =
                             snapshot.new.contents()
                         {
                             fs::remove_file(path)?;
                         }
-=======
-                        let snapshot = Snapshot::from_file(&self.snapshot_path)?;
-                        snapshot.save(&self.target_path)?;
-                        try_removing_snapshot(&self.snapshot_path);
-                    }
-                    Operation::Reject => {
-                        try_removing_snapshot(&self.snapshot_path);
->>>>>>> 569bbade
                     }
                     Operation::Skip => {}
                 }
