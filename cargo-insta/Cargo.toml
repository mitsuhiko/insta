--- conflicted
+++ resolved
@@ -21,14 +21,8 @@
 serde_json = "1.0.59"
 proc-macro2 = { version = "1.0.60", features = ["span-locations"] }
 # Pinned because of MSRV; wait for MSRV bump or msrv-resolver
-<<<<<<< HEAD
-syn = { version = "=2.0.8", features = ["full", "visit", "extra-traits"] }
-# Pinned because of MSRV; wait for MSRV bump or msrv-resolver
-ignore = "=0.4.17"
-=======
 syn = { version = "2.0.8", features = ["full", "visit", "extra-traits"] }
 ignore = "0.4.17"
->>>>>>> 827277f1
 uuid = { version = "1.0.0", features = ["v4"] }
 tempfile = "3.5.0"
 # Pinned because of MSRV; wait for MSRV bump or msrv-resolver
