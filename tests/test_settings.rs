use insta::{assert_yaml_snapshot_matches, with_settings, Settings};
use std::collections::HashMap;

#[test]
fn test_simple() {
    let mut map = HashMap::new();
    map.insert("a", "first value");
    map.insert("b", "second value");
    map.insert("c", "third value");
    map.insert("d", "fourth value");

    let mut settings = Settings::new();
    settings.set_sort_maps(true);
    settings.bind(|| {
        assert_yaml_snapshot_matches!(&map, @r###"
        ---
        a: first value
        b: second value
        c: third value
        d: fourth value
        "###);
    });
}

#[test]
fn test_bound_to_thread() {
    let mut map = HashMap::new();
    map.insert("a", "first value");
    map.insert("b", "second value");
    map.insert("c", "third value");
    map.insert("d", "fourth value");

    let mut settings = Settings::new();
    settings.set_sort_maps(true);
    settings.bind_to_thread();
    assert_yaml_snapshot_matches!(&map, @r###"
     ---
     a: first value
     b: second value
     c: third value
     d: fourth value
    "###);
}

#[test]
fn test_settings_macro() {
    let mut map = HashMap::new();
    map.insert("a", "first value");
    map.insert("b", "second value");
    map.insert("c", "third value");
    map.insert("d", "fourth value");

    with_settings!({sort_maps => true}, {
<<<<<<< HEAD
        assert_yaml_snapshot_matches!(&map, @r###"
        ---
        a: first value
        b: second value
        c: third value
        d: fourth value
=======
        insta::assert_yaml_snapshot_matches!(&map, @r###"
       ⋮---
       ⋮a: first value
       ⋮b: second value
       ⋮c: third value
       ⋮d: fourth value
>>>>>>> 60f21385
        "###);
    });
}

#[test]
fn test_snapshot_path() {
    with_settings!({snapshot_path => "snapshots2"}, {
        assert_yaml_snapshot_matches!(vec![1, 2, 3]);
    });
}<|MERGE_RESOLUTION|>--- conflicted
+++ resolved
@@ -51,21 +51,12 @@
     map.insert("d", "fourth value");
 
     with_settings!({sort_maps => true}, {
-<<<<<<< HEAD
-        assert_yaml_snapshot_matches!(&map, @r###"
+        insta::assert_yaml_snapshot_matches!(&map, @r###"
         ---
         a: first value
         b: second value
         c: third value
         d: fourth value
-=======
-        insta::assert_yaml_snapshot_matches!(&map, @r###"
-       ⋮---
-       ⋮a: first value
-       ⋮b: second value
-       ⋮c: third value
-       ⋮d: fourth value
->>>>>>> 60f21385
         "###);
     });
 }
