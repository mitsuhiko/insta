--- conflicted
+++ resolved
@@ -4,9 +4,8 @@
 
 ## 1.40.0
 
-<<<<<<< HEAD
 - Print a warning when encountering old snapshot formats.  #503
-=======
+
 - No longer suggest running `cargo insta` message when running `cargo insta test --check`.  #515
 
 - Print a clearer error message when accepting a snapshot that was removed.  #516
@@ -14,7 +13,6 @@
 - Fix `require-full-match` when running on inline snapshots outside of `cargo insta`.  #496
 
 - Mark `require-full-match` as experimental, given some corner-cases are currently difficult to manage.  #497
->>>>>>> 6a9a4ac8
 
 ## 1.39.0
 
