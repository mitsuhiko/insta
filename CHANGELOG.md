--- conflicted
+++ resolved
@@ -2,16 +2,12 @@
 
 All notable changes to insta and cargo-insta are documented here.
 
-<<<<<<< HEAD
 ## [Unreleased]
 
 - Pending snapshots are no longer removed throughout the workspace by
   `cargo-insta` before running tests.  Instead, running a test will overwrite or
   remove its own pending snapshot.  To remove all pending snapshots, use `cargo
   insta reject` or run tests with `--unreferenced=delete`.  #651
-=======
-## Unreleased
-
 - `insta::internals::SettingsBindDropGuard` (returned from
   `Settings::bind_to_scope`) no longer implements `Send`. This was an error and
   any tests relying on this behavior where not working properly.
@@ -20,7 +16,6 @@
 ## 1.41.1
 
 - Re-release of 1.41.1 to generate release artifacts correctly.
->>>>>>> 0caaaca2
 
 ## 1.41.0
 
