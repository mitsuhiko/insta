--- conflicted
+++ resolved
@@ -4,14 +4,12 @@
 
 ## 1.38.0
 
-<<<<<<< HEAD
 - Redaction macros allow `debug` expressions.  #455
-=======
+
 - `Filters` is now constructible from `IntoIterator`.  #400
 
 - Change `std` macro calls to be fully qualified.  This fixes issues where
   the prelude was not used or the macros were overridden.  #469
->>>>>>> 74f3806b
 
 ## 1.37.0
 
