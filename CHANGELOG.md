--- conflicted
+++ resolved
@@ -4,14 +4,12 @@
 
 ## 1.40.0
 
-<<<<<<< HEAD
+- MSRV for `insta` has been raised to 1.60, and for `cargo-insta` to 1.64.
+
+- Added support for compact debug snapshots (`assert_compact_debug_snapshot`). #514
+
 - Deprecate `--no-force-pass` in `cargo-insta`.  The `--check` option covers the
   same functionality and has a clearer name.  #513
-=======
-- MSRV for `insta` has been raised to 1.60, and for `cargo-insta` to 1.64.
-
-- Added support for compact debug snapshots (`assert_compact_debug_snapshot`). #514
->>>>>>> 1c75e95b
 
 - Inline snapshots now use the required number of `#`s to escape the snapshot
   value, rather than always using `###`. This allows snapshotting values which
