--- conflicted
+++ resolved
@@ -7,13 +7,10 @@
 - Added `--no-quiet`/`-Q` flag to `cargo insta test` to suppress the
   quiet flag. This works around limitations with custom test harnesses
   such as cucumber.
-<<<<<<< HEAD
+- Update RON to 0.7.1.
 - Improved ergonomics around `with_settings!`.  It's now a perfect match to
   the settings object's setter methods.
 - Added `description` to snapshots.
-=======
-- Update RON to 0.7.1.
->>>>>>> 28780120
 
 ## 1.15.0
 
