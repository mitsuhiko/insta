# Changelog

All notable changes to insta and cargo-insta are documented here.

## Unreleased

<<<<<<< HEAD
- Inline snapshots now have excess indentation removed automatically. When inline
  snapshots are updated or created with `--accept`, common leading whitespace is
  stripped from each line to create cleaner, more readable snapshots. This preserves
  relative indentation within the snapshot content while removing unnecessary padding.
  The `--force-update-snapshots` flag will aggressively minimize indentation to the
  most compact form possible.
=======
- Add `--disable-nextest-doctest` flag to `cargo insta test` to disable running doctests with 
  nextest. Shows a deprecation warning when nextest is used with doctests without this flag, to prepare `cargo insta` to no longer run
  a separate doctest process when using nextest in the future. #803
>>>>>>> 0d79fa9a

## 1.43.2

- Fix panics when `cargo metadata` fails to execute or parse (e.g., when cargo is not in PATH or returns invalid output). Now falls back to using the manifest directory as the workspace root. #798 (@adriangb)
- Fix clippy `uninlined_format_args` lint warnings. #801
- Changed diff line numbers to 1-based indexing. #799
- Preserve snapshot names with `INSTA_GLOB_FILTER`. #786
- Bumped `libc` crate to `0.2.174`, fixing building on musl targets, and increasing the MSRV of
  `insta` to `1.64.0` (released Sept 2022). #784
- Fix clippy 1.88 errors. #783
- Fix source path in snapshots for non-child workspaces. #778
- Add lifetime to Selector in redaction iterator. #779

## 1.43.1

This release in identical in rust code to 1.43.0, but reruns the GitHub Actions
workflows, which failed to create a release within GitHub for 1.43.0.

## 1.43.0

- Add uppercase keyboard shortcuts for bulk operations in `cargo insta review`:
  `A` to accept all, `R` to reject all, and `S` to skip all remaining snapshots.
  #745
- `--unreferenced=auto` (or other relevant values) no longer cleans up pending
  snapshots. A bug where `cargo insta test --unreferenced=auto` would
  incorrectly pass on new pending snapshots has been fixed.
- Support specifying `cargo-nextest` bin with `INSTA_CARGO_NEXTEST_BIN`.  #721 (Louis Fruleux)
- Allow setting `INSTA_WORKSPACE_ROOT` at compile time. This is useful for reproducible binaries
  so they don't contain references to `CARGO_MANIFEST_DIR`. #726 (Pascal Bach)
- Qualify all references in macros to avoid name clashes. #729 (Austin Schey)
- Remove `linked-hash-map` and `pin-project` dependencies.  #742, #741, #738
- `cargo insta review` fails with a helpful error message when run in a non-TTY environment.

## 1.42.2

- Support other indention characters than spaces in inline snapshots.  #679
- Fix an issue where multiple targets with the same root would cause too many pending snapshots to be reported.  #730
- Hide `unseen` option in CLI, as it's pending deprecation.  #732
- Stop `\t` and `\x1b` (ANSI color escape) from causing snapshots to be escaped.  #715
- Improved handling of inline snapshots within `allow_duplicates! { .. }`.  #712

## 1.42.1

- Improved handling of control characters in inline snapshots.  #713
- Add pending deprecation warning for `--accept-unseen`. We've left an issue
  open at <https://github.com/mitsuhiko/insta/issues/659> eliciting feedback on
  whether anyone uses this for a few months.  A warning will now be printed when
  `--accept-unseen` is used, and we'll eventually remove the feature unless we
  get some feedback that it's useful.  #668

## 1.42.0

- Text snapshots no longer contain `snapshot_type: text` in their metadata.  For
  context, we originally added this in the prior release (1.41.0) to support
  binary snapshots, but some folks disliked the diff noise on any snapshot
  changes, and the maintainers' weighted votes favored reverting.  I apologize
  that this will cause some additional churn for those who used `cargo insta test
  --force-update-snapshots` to update their snapshots to the 1.41 format;
  running this again with 1.42 will remove those metadata entries.  To confirm:
  this doesn't affect whether snapshot tests pass or fail — the worst impact is
  some additional diffs in metadata.  #690
- Pending snapshots are no longer removed throughout the workspace by
  `cargo-insta` before running tests.  Instead, running a test will overwrite or
  remove its own pending snapshot.  To remove all pending snapshots, use `cargo
  insta reject` or run tests with `--unreferenced=delete`.  #651
- `insta::internals::SettingsBindDropGuard` (returned from
  `Settings::bind_to_scope`) no longer implements `Send`. This was incorrect and
  any tests relying on this behavior where not working properly. Fixes #694 in
  #695 by @jalil-salame

## 1.41.1

- Re-release of 1.41.1 to generate release artifacts correctly.

## 1.41.0

- Experimental support for binary snapshots.  #610 (Florian Plattner)

- We no longer trim starting newlines during assertions, which allows asserting
  the number of leading newlines match. Existing assertions with different
  leading newlines will pass and print a warning suggesting running with
  `--force-update-snapshots`.  They may fail in the future.  (Note that we still
  currently allow differing _trailing_ newlines, though may adjust this in the
  future).  #563

- `--force-update-snapshots` now causes `cargo-insta` to write every snapshot, regardless of whether
  snapshots fully match, and now implies `--accept`.  This
  allows for `--force-update-snapshots` to update inline snapshots'
  delimiters and indentation.

  For the previous behavior of `--force-update-snapshots`, which limited writes to
  snapshots which didn't fully match, use `--require-full-match`.
  The main difference between `--require-full-match` and the existing behavior of `--force-update-snapshots`
  is a non-zero exit code on any snapshots which don't fully match.

  Like the previous behavior of `--force-update-snapshots`, `--require-full-match`
  doesn't track inline snapshots' delimiters or
  indentation, so can't update if those don't match.  #644

- Inline snapshots only use `#` characters as delimiters when required.  #603

- Warnings for undiscovered snapshots are more robust, and include files with
  custom snapshot extensions.  #637

- Insta runs correctly on packages which reference rust files in a parent path.  #626

- Warnings are printed when any snapshot uses a legacy format.  #599

- `cargo insta --version` now prints a version.  #665

- `insta` now internally uses `INSTA_UPDATE=force` rather than
  `INSTA_FORCE_UPDATE=1`.  (This doesn't affect users of `cargo-insta`, which
  handles this internally.)  #482

- `cargo-insta`'s integration tests continue to grow over the past couple of versions,
  and now offer coverage of most of `cargo-insta`'s interface.

## 1.40.0

- `cargo-insta` no longer panics when running `cargo insta test --accept --workspace`
  on a workspace with a default crate.  #532

- MSRV for `insta` has been raised to 1.60, and for `cargo-insta` to 1.64.

- Added support for compact debug snapshots (`assert_compact_debug_snapshot`).  #514

- Deprecate `--no-force-pass` in `cargo-insta`.  The `--check` option covers the
  same functionality and has a clearer name.  #513

- Inline snapshots now use the required number of `#`s to escape the snapshot
  value, rather than always using `###`. This allows snapshotting values which
  themselves contain `###`. If there are no existing `#` characters in the
  snapshot value, a single `#` will be used.  #540

- Inline snapshots can now be updated with `--force-update-snapshots`.  #569

- `cargo insta test` accepts multiple `--exclude` flags.  #520

- `test` `runner` in insta's yaml config works.  #544

- Print a warning when encountering old snapshot formats.  #503

- Group the options in `cargo insta --help`, upgrade to `clap` from `structopt`.  #518

- No longer suggest running `cargo insta` message when running `cargo insta test --check`.  #515

- Print a clearer error message when accepting a snapshot that was removed.  #516

- Mark `require-full-match` as experimental, given some corner-cases are currently difficult to manage.  #497

- Add a new integration test approach for `cargo-insta` and a set of integration tests.  #537

- Enable Filters to be created from `IntoIterator` types, rather than just `Vec`s.  #570

- Implemented total sort order for an internal `Key` type correctly.  This prevents potential
  crashes introduced by the new sort algorithm in Rust 1.81.  #586

## 1.39.0

- Fixed a bug in `require_full_match`.  #485

- Fixed a bug that caused snapshot and module names to sometimes be inaccurate.  #483

- Insta will no longer error when attempting to remove snapshots that were already removed.  #484

- Added support for trailing commas in inline snapshots.  #472

- Don't pass `--color` in all cases to `libtest` any more to work around limitations
  with custom test harnesses.  #491

## 1.38.0

- `Filters` is now constructible from `IntoIterator`.  #400

- Change `std` macro calls to be fully qualified.  This fixes issues where
  the prelude was not used or the macros were overridden.  #469

## 1.37.0

- All macros for file snapshots should now handle trailing commas (but not yet inline snapshots)

- Vendored old `yaml-rust` dependency to avoid rustsec warnings.  #465

## 1.36.1

- Fix an ownership issue introduced in 1.36 with snapshot assertions.  #453

## 1.36.0

- Deprecate `INSTA_FORCE_UPDATE_SNAPSHOTS` env-var for `INSTA_FORCE_UPDATE`.
  The latter was documented, the former was implemented.  #449

- Add `require_full_match` option.  #448

- Deprecate `assert_display_snapshot!`.  #385

## 1.35.1

- Fixed a bug with diffs showing bogus newlines.

## 1.35.0

- Fixed a crash when a file named `.config` was in the root.
- Added new alternative `match .. { ... }` syntax to redactions for better
  `rustfmt` support.  (#428)
- The `--package` parameter can be supplied multiple times now.  (#427)
- Leading newlines in snapshots are now ignored to resolve issues with
  inline snapshots that were never able to match.  (#444)
- `cargo insta test` now accepts the `--test` parameter multiple times.  (#437)

## 1.34.0

- Snapshots are now sorted in the UI on review.  (#413)
- Re-organized repository to move `cargo-insta` into a workspace.  (#410)
- Fixed handling of `--manifest-path` with regards to virtual workspaces.  (#409)

## 1.33.0

- Added `--all-targets` parameter support to `cargo insta test`.  (#408)

## 1.32.0

- Added `--profile` parameter support to `cargo insta test`.

## 1.31.0

- Fixed a bug that caused `cargo insta test` not to report test failures.
- Suppress `needless_raw_string_hashes` clippy lint on inline snapshots.  (#390)

## 1.30.0

- Resolved a bug on Windows that caused `input_file` not to be written into the
  snapshots.  (#386)
- Snapshots are accepted when running with `--accept` even if a test outside
  insta fails.  (#358)
- Mark settings drop guard as `#[must_use]`.
- Write inline snapshots with atomic rename to avoid some rare races.  (#373)
- Pass `--color=...` to libtest to propagate color choices in more situations.  (#375)

## 1.29.0

- Fixed a rendering bug with snapshot display (lines were not
  rendered to the terminal width).
- Added `--exclude` option to `cargo insta test`. (#360)
- Inherit `color` option from a `CARGO_TERM_COLOR` environment variable (#361)

## 1.28.0

- Added `allow_duplicates!` to enable multiple assertions for a
  single snapshot. (#346)
- Ensure that expressions formatted with `rustfmt` use unix newlines.
- Added a way to disable diffing in review. (#348)
- Added three argument version of `glob!` to set a different base
  path. (#347)
- Added `rounded_redaction` to truncate floating point values. (#350)

## 1.27.0

- Fix an issue where the inline snapshot patcher could panic in
  certain situations. (#341)
- `cargo insta test` now correctly detects CI environments like
  `cargo test` does. In that case it will by fail rather than
  create snapshot update files. (#345)
- Added `cargo insta test --check` to force check runs. (#345)

## 1.26.0

- Make canonicalization in `glob!` optional to better support WASI.

## 1.25.0

- Added a way to disable the undiscoverable snapshots warning. By
  setting the `review.warn_undiscovered` config key to `false` a
  warning is never printed. (#334)
- Force updating snapshots will now not overwrite files that did not
  change. This improves the behavior for situations if that behavior
  is preferred as a default choice. (#335)

## 1.24.1

- Fix non working `--include-hidden` flag (#331)
- Fix incorrect mapping of `review.include_ignored` (#330)

## 1.24.0

- Added an insta tool config (`.config/insta.yaml`) to change the
  behavior of insta and cargo-insta. (#322)
- Renamed `--no-ignore` to `--include-ignored`.
- Added `--include-hidden` to instruct insta to also walk into
  hidden paths.
- Added new `--unreferenced` option to `cargo-insta test` which allows
  fine tuning of what should happen with unreferenced files. It's now
  possible to ignore (default), warn, reject or delete unreferenced
  snapshots. (#328)
- Resolved an error message about doc tests when using nextest with
  test targeting. (#317)

## 1.23.0

- Add a hint if snapshots might be skipped. (#314)
- Avoid extra newline in YAML snapshots. (#311)

## 1.22.0

- Added support for rendering some invisibles in diffs. This now also
  should make sure that ANSI sequences in strings are no longer screwing
  up the terminal output. (#308)
- Prevent inline snapshots to be used in loops. (#307)
- Support the `--target` option to `cargo insta test`. (#309)
- Globbing now adds directories as disambiguators into the snapshot
  suffixes. This allows patterns such as `foo/*/*.txt` without
  creating conflicts. (#310)

## 1.21.2

- Added missing parameters to `cargo insta test`. (#305)
- Fixed a sorting issue in hash maps for compound keys. (#304)

## 1.21.1

- Fix incorrect handling of extra args to `cargo insta test`.

## 1.21.0

- Fixed an issue that broke support for older rust versions. (#292)
- Added `cargo insta show` command to render a snapshot.
- Added support for compact JSON snapshots. (#288)

## 1.20.0

- `cargo insta` now supports nextest as test runner. (#285)
- The `glob!` macro now defers failures by default. (#284)

## 1.19.1

- Added support for numeric keys in JSON which regressed in 0.18.0. (#281)

## 1.19.0

- Removed `backtrace` feature.
- Removed `serialization` feature.
- `assert_json_snapshot!` and `assert_yaml_snapshot!` now require
  the `json` and `yaml` feature respectively.
- Doctests now emit a warning that inline snapshot updating is
  not supported (#272)
- Added support for `INSTA_GLOB_FILTER` to skip over tests expanded
  from a glob. (#274)

## 1.18.2

- Avoid the use of `#[allow(unused)]` in the macro. (#271)

## 1.18.1

- Fixed a regression in the JSON serialization format with newtypes and
  tuple variants. (#270)

## 1.18.0

- `Settings::bind` now can return a result.
- Expose the drop guard type of `bind_to_scope`.
- The `serde` dependency is now optional. While still enabled by default
  users need to opt into `yaml` and `json` features explicitly to regain
  support for it. To avoid the default `serde` dependency the default
  features just need to be disabled. (#255)
- Deprecated unused `serialization` features.
- Deprecated unused `backtrace` feature.
- Removed deprecated `Settings::bind_to_thread`.

**Breaking Changes / Upgrading:** If you are upgrading to serde 1.18.0 you will
receive deprecating warnings if you are using the `assert_yaml_snapshot!` and
`assert_json_snapshot!` macros. These macros will continue to function in the
future but they will require explicit opting into the `yaml` and `json` features.
To silence the warning add them to your `insta` dependency. Additionally the
`backtrace` feature was deprecated. It is no longer needed so just remove it.

## 1.17.2

- Remove an accidentally debug print output.

## 1.17.1

- Added support for nextest. (#242)
- Resolved an issue where inline snapshot tests in doctests refused to
  work. (#252)

## 1.17.0

- Fixed an issue in `cargo-insta` where sometimes accepting inline snapshots
  would crash with an out of bounds panic.
- Added new `filters` feature. (#245)
- Disallow unnamed snapshots in doctests. (#246)
- `with_settings!` macro now inherits the former settings rather than resetting. (#249)
- Added support for `Settings::bind_to_scope` and deprecated
  `Settings::bind_to_thread`. (#250)
- Added support for `minimal-versions` builds.

## 1.16.0

- Added `--no-quiet`/`-Q` flag to `cargo insta test` to suppress the
  quiet flag. This works around limitations with custom test harnesses
  such as cucumber.
- Update RON to 0.7.1.
- Improved ergonomics around `with_settings!`. It's now a perfect match to
  the settings object's setter methods.
- Added `description` and `info` to snapshots. (#239)
- Added `omit_expression` setting. (#239)
- Added improved support for running insta from doctests. (#243)

## 1.15.0

- Bump minimum version of Rust to 1.56.1. This was done because the used
  serde-yaml dependency no longer supports older versions of Rust.

## 1.14.1

- Update uuid crate to 1.0.0. (#228)
- Use inline block format also for strings of form `"foo\n"`. (#225)

## 1.14.0

- Fixed a bug that caused insta to panic if inline snapshot assertions
  moved since the time of the snapshot creation. (#220)
- `cargo insta test` now returns non zero status code when snapshots
  are left for review. (#222)
- Assertion failures now mention `cargo insta test`. (#223)

## 1.13.0

- Fixed a bug where an extra newline was emitted following the snapshot header.
- `assertion_line` is no longer retained in snapshots. (#218)

## 1.12.0

- Add support for sorting redactions (`sorted_redaction` and `Settings::sort_selector`). (#212)
- Changed snapshot name detection to no longer use thread names but function names. (#213)

**Upgrade Notes:**

Insta used to detect the current test name by using the current thread name. This
appeared to work well but unfortunately ran into various limitations. In particular
in some cases the thread name was truncated, missing or did not point to the current
test name. To better support different platforms and situations insta now uses the
function name instead.

This however changes behavior. In particular if you are using a helper function to
assert, a different snapshot name will now be used. You can work around this issue
by using a helper macro instead or to explicitly pass a snapshot name in such
situations.

## 1.11.0

- Trim down some unnecessary dependencies and switch to `once_cell`. (#208)

## 1.10.0

- Update internal dependencies for console and ron.

## 1.9.0

- `cargo-insta` now correctly handles the package (`-p`) argument
  on `test` when deleting unreferenced snapshots. (#201)

## 1.8.0

- Added the ability to redact into a key. (#192)
- Insta now memorizes assertion line numbers in snapshots. While these
  will quickly be old, they are often useful when reviewing snapshots
  immediately after creation with `cargo-insta`. (#191)

## 1.7.2

- Fixed an issue where selectors could not start with underscore. (#189)
- Allow passing arguments to `cargo test`. (#183)
- Avoid the use of `Box::leak`. (#185)
- When `INSTA_WORKSPACE_ROOT` is set, the value is used as the manifest
  directory rather than whatever `CARGO_MANIFEST_DIR` was set to at compile
  time. (#180)

## 1.7.1

- Removed an accidental debug print. (#175)

## 1.7.0

- Added support for u128/i128. (#169)
- Normalize newlines to unix before before asserting. (#172)
- Switch diffing to patience. (#173)

## 1.6.3

- Fix a bug with empty lines in inline snapshots. (#166)

## 1.6.2

- Lower Rust support to 1.41.0 (#165)

## 1.6.1

- Bump similar dependency to reintroduce support for Rust 1.43.0 (#162)
- Fixed custom extension support in cargo-insta (#163)

## 1.6.0

- Change CSV serialization format to format multiple structs as
  multiple rows. (#156)
- Improvements to diff rendering.
- Detect some snapshot name clashes. (#159)

## 1.5.3

- Replace [difference](https://crates.io/crates/difference) with
  [similar](https://crates.io/crates/similar).

## 1.5.2

- API documentation updates.

## 1.5.1

- Fixed glob not working correctly.
- Fail by default if glob is not returning any matches. Fixes #151.

## 1.5.0

- Add `pending-snapshots` parameter to `cargo-insta`.
- `cargo-insta` now honors ignore files. This can be overridden
  with `--no-ignore`.
- `cargo-insta` now supports the vscode extension.

## 1.4.0

- Add `--delete-unreferenced-snapshots` parameter to `cargo-insta`.
- Switch to the `globset` crate for the `glob` feature.
- When `INSTA_UPDATE` is set to `always` or `unseen` it won't
  fail on execution.
- Changed informational outputs also show on pass.

## 1.3.0

- Expose more useful methods from `Content`.
- Fixes for latest rustc version.

## 1.2.0

- Fix invalid offset calculation for inline snapshot (#137)
- Added support for newtype variant redactions. (#139)

## 1.1.0

- Added the `INSTA_SNAPSHOT_REFERENCES_FILE` environment variable to support
  deletions of unreferenced snapshot files. (#136)
- Added support for TOML serializations.
- Avoid diff calculation on large input files. (#135)
- Added `prepend_module_to_snapshot` flag to disable prepending of module
  names to snapshot files. (#133)
- Made `console` dependency optional. The `colors` feature can be disabled now
  which disables colored output.

## 1.0.0

- Globs now follow links (#132)
- Added CSV Support (#134)
- Changed globs to also include directories not just files.
- Support snapshots outside source folder. (#70)
- Update RON to 0.6.

## 0.16.1

- Add `Settings::bind_async` when the `async` feature is enabled. (#121)
- Bumped `console` dependency to 0.11. (#124)
- Fixed incorrect path handling for `glob!`. (#123)
- Remove `cargo-insta` from workspace and add `Cargo.lock`. (#116)

## 0.16.0

- Made snapshot names optional for inline snapshots. (#106)
- Remove legacy macros. (#115)
- Made small improvements to cargo-insta's messaging and flags (#114)
- Added new logo.
- Added `glob` support. (#112)
- Made `MetaData` fields internal. (#111)

## 0.15.0

- Added test output control (`INSTA_OUTPUT` envvar). (#103)

## 0.14.0

- Dependency bump for `console` (lowers total dependency count)
- Change binary name to `cargo insta` in help pages.

## 0.13.1

- Added support for `INSTA_UPDATE=unseen` to write out unseen snapshots without review (#96)
- Added the `backtrace` feature which adds support for test name (and thus snapshot name)
  recovery from the backtrace if rust-test is not used in concurrent mode (#94, #98)

## 0.13

- Add support for deep wildcard matches (#92)
- Use module paths for test names (#87)
- Do not emit useless indentations for empty lines (#88)

## 0.12

- Improve redactions support (#81)
- Deprecated macros are now hidden
- Reduce number of dependencies further.
- Added support for newtype struct redactions.
- Fixed bugs with recursive content operations (#80)

## 0.11

- redactions are now an optional feature that must be turned on to be used (`redactions`).
- RON format is now an optional feature that must be turned on to be used (`ron`).
- added support for sorting maps before serialization.
- added settings support.
- added support for overriding the snapshot path.
- correctly handle nested macros that might contain inline snapshots.
- use thread name as snapshot name for inline snapshots.
- use leading whitespace normalization for inline snapshots.
- removed `creator` and `created` field from snapshot metadata.
- removed the `_matches` suffix from all macros.
- added an `--accept` option to `cargo insta test`
- added `--force-update-snapshots` option to `cargo insta test`
- added `--jobs` and `--release` argument to `cargo insta test`.

To upgrade to the new insta macros and snapshot formats you can use
[`fastmod`](https://crates.io/crates/fastmod) and `cargo-insta` together:

```sh
cargo install fastmod
cargo install cargo-insta
fastmod '\bassert_([a-z]+_snapshot)_matches!' 'assert_${`}!' -e rs --accept-all
cargo insta test --all --force-update-snapshots --accept
```<|MERGE_RESOLUTION|>--- conflicted
+++ resolved
@@ -4,18 +4,15 @@
 
 ## Unreleased
 
-<<<<<<< HEAD
 - Inline snapshots now have excess indentation removed automatically. When inline
   snapshots are updated or created with `--accept`, common leading whitespace is
   stripped from each line to create cleaner, more readable snapshots. This preserves
   relative indentation within the snapshot content while removing unnecessary padding.
   The `--force-update-snapshots` flag will aggressively minimize indentation to the
   most compact form possible.
-=======
 - Add `--disable-nextest-doctest` flag to `cargo insta test` to disable running doctests with 
   nextest. Shows a deprecation warning when nextest is used with doctests without this flag, to prepare `cargo insta` to no longer run
   a separate doctest process when using nextest in the future. #803
->>>>>>> 0d79fa9a
 
 ## 1.43.2
 
