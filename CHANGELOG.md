--- conflicted
+++ resolved
@@ -4,14 +4,12 @@
 
 ## 1.40.0
 
-<<<<<<< HEAD
 - Inline snapshots now use the required number of `#`s to escape the snapshot
   value, rather than always using `###`. This allows snapshotting values which
   themselves contain `###`. If there are no existing `#` characters in the
   snapshot value, a single `#` will be used.
-=======
+
 - Print a warning when encountering old snapshot formats.  #503
->>>>>>> b0683923
 
 - No longer suggest running `cargo insta` message when running `cargo insta test --check`.  #515
 
