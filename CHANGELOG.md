--- conflicted
+++ resolved
@@ -4,14 +4,12 @@
 
 ## 1.40.0
 
-<<<<<<< HEAD
 - `cargo-insta` no longer panics when running `cargo test --accept --workspace`
   on a workspace with a default crate. #532
-=======
+
 - MSRV for `insta` has been raised to 1.60, and for `cargo-insta` to 1.64.
 
 - Added support for compact debug snapshots (`assert_compact_debug_snapshot`). #514
->>>>>>> 4fe546de
 
 - Inline snapshots now use the required number of `#`s to escape the snapshot
   value, rather than always using `###`. This allows snapshotting values which
