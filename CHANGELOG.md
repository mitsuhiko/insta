--- conflicted
+++ resolved
@@ -8,14 +8,11 @@
   quiet flag. This works around limitations with custom test harnesses
   such as cucumber.
 - Update RON to 0.7.1.
-<<<<<<< HEAD
 - Improved ergonomics around `with_settings!`.  It's now a perfect match to
   the settings object's setter methods.
 - Added `description` and `info` to snapshots. (#239)
 - Added `omit_expression` setting. (#239)
-=======
 - Added improved support for running insta from doctests. (#243)
->>>>>>> a8d516e9
 
 ## 1.15.0
 
