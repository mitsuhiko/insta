--- conflicted
+++ resolved
@@ -5,21 +5,12 @@
 ## 1.41.0
 
 - Experimental support for binary snapshots.  #610 (Florian Plattner)
-<<<<<<< HEAD
-=======
-
-- `--force-update-snapshots` has more conservative and consistent behavior for
-  inline snapshots. As a side-effect of this, only the content within the inline
-  snapshot delimiters are assessed for changes, not the delimiters (e.g. `###`).
-  #581
->>>>>>> 53b05e9a
 
 - `--force-update-snapshots` now writes every snapshot, regardless of whether
   `insta` evaluates a write is required, and now implies `--accept`.  This
   allows for `--force-update-snapshots` to work consistently with inline
   snapshots.
 
-<<<<<<< HEAD
   For the existing behavior of limiting writes which `insta` can evaluate are
   required, use `--require-full-match`.  The main difference between
   `--require-full-match` and the existing behavior of `--force-update-snapshots`
@@ -27,7 +18,7 @@
   updated.  #644
 
 - Inline snapshots only use `#` characters as delimiters when required.  #603
-=======
+
 - Warnings for undiscovered snapshots are more robust, and include files with
   custom snapshot extensions.  #637
 
@@ -38,7 +29,6 @@
 - `insta` now internally uses `INSTA_UPDATE=force` rather than
   `INSTA_FORCE_UPDATE`.  (This doesn't affect users of `cargo-insta`, which
   handles this internally.)  #482
->>>>>>> 53b05e9a
 
 ## 1.40.0
 
