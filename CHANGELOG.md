# Changelog

All notable changes to insta and cargo-insta are documented here.

## 1.40.0

<<<<<<< HEAD
- Deprecate `--no-force-pass` in `cargo-insta`.  The `--check` option covers the
  same functionality and has a clearer name.
=======
- No longer suggest running `cargo insta` message when running `cargo insta test --check`.  #515

- Print a clearer error message when accepting a snapshot that was removed.  #516

- Fix `require-full-match` when running on inline snapshots outside of `cargo insta`.  #496

- Mark `require-full-match` as experimental, given some corner-cases are currently difficult to manage.  #497
>>>>>>> d319ce2a

## 1.39.0

- Fixed a bug in `require_full_match`.  #485

- Fixed a bug that caused snapshot and module names to sometimes be inaccurate.  #483

- Insta will no longer error when attempting to remove snapshots that were already removed.  #484

- Added support for trailing commas in inline snapshots.  #472

- Don't pass `--color` in all cases to `libtest` any more to work around limitations
  with custom test harnesses.  #491

## 1.38.0

- `Filters` is now constructible from `IntoIterator`.  #400

- Change `std` macro calls to be fully qualified.  This fixes issues where
  the prelude was not used or the macros were overridden.  #469

## 1.37.0

- All macros for file snapshots should now handle trailing commas (but not yet inline snapshots)

- Vendored old `yaml-rust` dependency to avoid rustsec warnings.  #465

## 1.36.1

- Fix an ownership issue introduced in 1.36 with snapshot assertions.  #453

## 1.36.0

- Deprecate `INSTA_FORCE_UPDATE_SNAPSHOTS` env-var for `INSTA_FORCE_UPDATE`.
  The latter was documented, the former was implemented.  #449

- Add `require_full_match` option.  #448

- Deprecate `assert_display_snapshot!`.  #385

## 1.35.1

- Fixed a bug with diffs showing bogus newlines.

## 1.35.0

- Fixed a crash when a file named `.config` was in the root.
- Added new alternative `match .. { ... }` syntax to redactions for better
  `rustfmt` support.  (#428)
- The `--package` parameter can be supplied multiple times now.  (#427)
- Leading newlines in snapshots are now ignored to resolve issues with
  inline snapshots that were never able to match.  (#444)
- `cargo insta test` now accepts the `--test` parameter multiple times.  (#437)

## 1.34.0

- Snapshots are now sorted in the UI on review.  (#413)
- Re-organized repository to move `cargo-insta` into a workspace.  (#410)
- Fixed handling of `--manifest-path` with regards to virtual workspaces.  (#409)

## 1.33.0

- Added `--all-targets` parameter support to `cargo insta test`.  (#408)

## 1.32.0

- Added `--profile` parameter support to `cargo insta test`.

## 1.31.0

- Fixed a bug that caused `cargo insta test` not to report test failures.
- Suppress `needless_raw_string_hashes` clippy lint on inline snapshots.  (#390)

## 1.30.0

- Resolved a bug on Windows that caused `input_file` not to be written into the
  snapshots.  (#386)
- Snapshots are accepted when running with `--accept` even if a test outside
  insta fails.  (#358)
- Mark settings drop guard as `#[must_use]`.
- Write inline snapshots with atomic rename to avoid some rare races.  (#373)
- Pass `--color=...` to libtest to propagate color choices in more situations.  (#375)

## 1.29.0

- Fixed a rendering bug with snapshot display (lines were not
  rendered to the terminal width).
- Added `--exclude` option to `cargo insta test`. (#360)
- Inherit `color` option from a `CARGO_TERM_COLOR` environment variable (#361)

## 1.28.0

- Added `allow_duplicates!` to enable multiple assertions for a
  single snapshot. (#346)
- Ensure that expressions formatted with `rustfmt` use unix newlines.
- Added a way to disable diffing in review. (#348)
- Added three argument version of `glob!` to set a different base
  path. (#347)
- Added `rounded_redaction` to truncate floating point values. (#350)

## 1.27.0

- Fix an issue where the inline snapshot patcher could panic in
  certain situations. (#341)
- `cargo insta test` now correctly detects CI environments like
  `cargo test` does. In that case it will by fail rather than
  create snapshot update files. (#345)
- Added `cargo insta test --check` to force check runs. (#345)

## 1.26.0

- Make canonicalization in `glob!` optional to better support WASI.

## 1.25.0

- Added a way to disable the undiscoverable snapshots warning. By
  setting the `review.warn_undiscovered` config key to `false` a
  warning is never printed. (#334)
- Force updating snapshots will now not overwrite files that did not
  change. This improves the behavior for situations if that behavior
  is preferred as a default choice. (#335)

## 1.24.1

- Fix non working `--include-hidden` flag (#331)
- Fix incorrect mapping of `review.include_ignored` (#330)

## 1.24.0

- Added an insta tool config (`.config/insta.yaml`) to change the
  behavior of insta and cargo-insta. (#322)
- Renamed `--no-ignore` to `--include-ignored`.
- Added `--include-hidden` to instruct insta to also walk into
  hidden paths.
- Added new `--unreferenced` option to `cargo-insta test` which allows
  fine tuning of what should happen with unreferenced files. It's now
  possible to ignore (default), warn, reject or delete unreferenced
  snapshots. (#328)
- Resolved an error message about doc tests when using nextest with
  test targeting. (#317)

## 1.23.0

- Add a hint if snapshots might be skipped. (#314)
- Avoid extra newline in YAML snapshots. (#311)

## 1.22.0

- Added support for rendering some invisibles in diffs. This now also
  should make sure that ANSI sequences in strings are no longer screwing
  up the terminal output. (#308)
- Prevent inline snapshots to be used in loops. (#307)
- Support the `--target` option to `cargo insta test`. (#309)
- Globbing now adds directories as disambiguators into the snapshot
  suffixes. This allows patterns such as `foo/*/*.txt` without
  creating conflicts. (#310)

## 1.21.2

- Added missing parameters to `cargo insta test`. (#305)
- Fixed a sorting issue in hash maps for compound keys. (#304)

## 1.21.1

- Fix incorrect handling of extra args to `cargo insta test`.

## 1.21.0

- Fixed an issue that broke support for older rust versions. (#292)
- Added `cargo insta show` command to render a snapshot.
- Added support for compact JSON snapshots. (#288)

## 1.20.0

- `cargo insta` now supports nextest as test runner. (#285)
- The `glob!` macro now defers failures by default. (#284)

## 1.19.1

- Added support for numeric keys in JSON which regressed in 0.18.0. (#281)

## 1.19.0

- Removed `backtrace` feature.
- Removed `serialization` feature.
- `assert_json_snapshot!` and `assert_yaml_snapshot!` now require
  the `json` and `yaml` feature respectively.
- Doctests now emit a warning that inline snapshot updating is
  not supported (#272)
- Added support for `INSTA_GLOB_FILTER` to skip over tests expanded
  from a glob. (#274)

## 1.18.2

- Avoid the use of `#[allow(unused)]` in the macro. (#271)

## 1.18.1

- Fixed a regression in the JSON serialization format with newtypes and
  tuple variants. (#270)

## 1.18.0

- `Settings::bind` now can return a result.
- Expose the drop guard type of `bind_to_scope`.
- The `serde` dependency is now optional. While still enabled by default
  users need to opt into `yaml` and `json` features explicitly to regain
  support for it. To avoid the default `serde` dependency the default
  features just need to be disabled. (#255)
- Deprecated unused `serialization` features.
- Deprecated unused `backtrace` feature.
- Removed deprecated `Settings::bind_to_thread`.

**Breaking Changes / Upgrading:** If you are upgrading to serde 1.18.0 you will
receive deprecating warnings if you are using the `assert_yaml_snapshot!` and
`assert_json_snapshot!` macros. These macros will continue to function in the
future but they will require explicit opting into the `yaml` and `json` features.
To silence the warning add them to your `insta` dependency. Additionally the
`backtrace` feature was deprecated. It is no longer needed so just remove it.

## 1.17.2

- Remove an accidentally debug print output.

## 1.17.1

- Added support for nextest. (#242)
- Resolved an issue where inline snapshot tests in doctests refused to
  work. (#252)

## 1.17.0

- Fixed an issue in `cargo-insta` where sometimes accepting inline snapshots
  would crash with an out of bounds panic.
- Added new `filters` feature. (#245)
- Disallow unnamed snapshots in doctests. (#246)
- `with_settings!` macro now inherits the former settings rather than resetting. (#249)
- Added support for `Settings::bind_to_scope` and deprecated
  `Settings::bind_to_thread`. (#250)
- Added support for `minimal-versions` builds.

## 1.16.0

- Added `--no-quiet`/`-Q` flag to `cargo insta test` to suppress the
  quiet flag. This works around limitations with custom test harnesses
  such as cucumber.
- Update RON to 0.7.1.
- Improved ergonomics around `with_settings!`. It's now a perfect match to
  the settings object's setter methods.
- Added `description` and `info` to snapshots. (#239)
- Added `omit_expression` setting. (#239)
- Added improved support for running insta from doctests. (#243)

## 1.15.0

- Bump minimum version of Rust to 1.56.1. This was done because the used
  serde-yaml dependency no longer supports older versions of Rust.

## 1.14.1

- Update uuid crate to 1.0.0. (#228)
- Use inline block format also for strings of form `"foo\n"`. (#225)

## 1.14.0

- Fixed a bug that caused insta to panic if inline snapshot assertions
  moved since the time of the snapshot creation. (#220)
- `cargo insta test` now returns non zero status code when snapshots
  are left for review. (#222)
- Assertion failures now mention `cargo insta test`. (#223)

## 1.13.0

- Fixed a bug where an extra newline was emitted following the snapshot header.
- `assertion_line` is no longer retained in snapshots. (#218)

## 1.12.0

- Add support for sorting redactions (`sorted_redaction` and `Settings::sort_selector`). (#212)
- Changed snapshot name detection to no longer use thread names but function names. (#213)

**Upgrade Notes:**

Insta used to detect the current test name by using the current thread name. This
appeared to work well but unfortunately ran into various limitations. In particular
in some cases the thread name was truncated, missing or did not point to the current
test name. To better support different platforms and situations insta now uses the
function name instead.

This however changes behavior. In particular if you are using a helper function to
assert, a different snapshot name will now be used. You can work around this issue
by using a helper macro instead or to explicitly pass a snapshot name in such
situations.

## 1.11.0

- Trim down some unnecessary dependencies and switch to `once_cell`. (#208)

## 1.10.0

- Update internal dependencies for console and ron.

## 1.9.0

- `cargo-insta` now correctly handles the package (`-p`) argument
  on `test` when deleting unreferenced snapshots. (#201)

## 1.8.0

- Added the ability to redact into a key. (#192)
- Insta now memorizes assertion line numbers in snapshots. While these
  will quickly be old, they are often useful when reviewing snapshots
  immediately after creation with `cargo-insta`. (#191)

## 1.7.2

- Fixed an issue where selectors could not start with underscore. (#189)
- Allow passing arguments to `cargo test`. (#183)
- Avoid the use of `Box::leak`. (#185)
- When `INSTA_WORKSPACE_ROOT` is set, the value is used as the manifest
  directory rather than whatever `CARGO_MANIFEST_DIR` was set to at compile
  time. (#180)

## 1.7.1

- Removed an accidental debug print. (#175)

## 1.7.0

- Added support for u128/i128. (#169)
- Normalize newlines to unix before before asserting. (#172)
- Switch diffing to patience. (#173)

## 1.6.3

- Fix a bug with empty lines in inline snapshots. (#166)

## 1.6.2

- Lower Rust support to 1.41.0 (#165)

## 1.6.1

- Bump similar dependency to reintroduce support for Rust 1.43.0 (#162)
- Fixed custom extension support in cargo-insta (#163)

## 1.6.0

- Change CSV serialization format to format multiple structs as
  multiple rows. (#156)
- Improvements to diff rendering.
- Detect some snapshot name clashes. (#159)

## 1.5.3

- Replace [difference](https://crates.io/crates/difference) with
  [similar](https://crates.io/crates/similar).

## 1.5.2

- API documentation updates.

## 1.5.1

- Fixed glob not working correctly.
- Fail by default if glob is not returning any matches. Fixes #151.

## 1.5.0

- Add `pending-snapshots` parameter to `cargo-insta`.
- `cargo-insta` now honors ignore files. This can be overridden
  with `--no-ignore`.
- `cargo-insta` now supports the vscode extension.

## 1.4.0

- Add `--delete-unreferenced-snapshots` parameter to `cargo-insta`.
- Switch to the `globset` crate for the `glob` feature.
- When `INSTA_UPDATE` is set to `always` or `unseen` it won't
  fail on execution.
- Changed informational outputs also show on pass.

## 1.3.0

- Expose more useful methods from `Content`.
- Fixes for latest rustc version.

## 1.2.0

- Fix invalid offset calculation for inline snapshot (#137)
- Added support for newtype variant redactions. (#139)

## 1.1.0

- Added the `INSTA_SNAPSHOT_REFERENCES_FILE` environment variable to support
  deletions of unreferenced snapshot files. (#136)
- Added support for TOML serializations.
- Avoid diff calculation on large input files. (#135)
- Added `prepend_module_to_snapshot` flag to disable prepending of module
  names to snapshot files. (#133)
- Made `console` dependency optional. The `colors` feature can be disabled now
  which disables colored output.

## 1.0.0

- Globs now follow links (#132)
- Added CSV Support (#134)
- Changed globs to also include directories not just files.
- Support snapshots outside source folder. (#70)
- Update RON to 0.6.

## 0.16.1

- Add `Settings::bind_async` when the `async` feature is enabled. (#121)
- Bumped `console` dependency to 0.11. (#124)
- Fixed incorrect path handling for `glob!`. (#123)
- Remove `cargo-insta` from workspace and add `Cargo.lock`. (#116)

## 0.16.0

- Made snapshot names optional for inline snapshots. (#106)
- Remove legacy macros. (#115)
- Made small improvements to cargo-insta's messaging and flags (#114)
- Added new logo.
- Added `glob` support. (#112)
- Made `MetaData` fields internal. (#111)

## 0.15.0

- Added test output control (`INSTA_OUTPUT` envvar). (#103)

## 0.14.0

- Dependency bump for `console` (lowers total dependency count)
- Change binary name to `cargo insta` in help pages.

## 0.13.1

- Added support for `INSTA_UPDATE=unseen` to write out unseen snapshots without review (#96)
- Added the `backtrace` feature which adds support for test name (and thus snapshot name)
  recovery from the backtrace if rust-test is not used in concurrent mode (#94, #98)

## 0.13

- Add support for deep wildcard matches (#92)
- Use module paths for test names (#87)
- Do not emit useless indentations for empty lines (#88)

## 0.12

- Improve redactions support (#81)
- Deprecated macros are now hidden
- Reduce number of dependencies further.
- Added support for newtype struct redactions.
- Fixed bugs with recursive content operations (#80)

## 0.11

- redactions are now an optional feature that must be turned on to be used (`redactions`).
- RON format is now an optional feature that must be turned on to be used (`ron`).
- added support for sorting maps before serialization.
- added settings support.
- added support for overriding the snapshot path.
- correctly handle nested macros that might contain inline snapshots.
- use thread name as snapshot name for inline snapshots.
- use leading whitespace normalization for inline snapshots.
- removed `creator` and `created` field from snapshot metadata.
- removed the `_matches` suffix from all macros.
- added an `--accept` option to `cargo insta test`
- added `--force-update-snapshots` option to `cargo insta test`
- added `--jobs` and `--release` argument to `cargo insta test`.

To upgrade to the new insta macros and snapshot formats you can use
[`fastmod`](https://crates.io/crates/fastmod) and `cargo-insta` together:

    $ cargo install fastmod
    $ cargo install cargo-insta
    $ fastmod '\bassert_([a-z]+_snapshot)_matches!' 'assert_${`}!' -e rs --accept-all
    $ cargo insta test --all --force-update-snapshots --accept<|MERGE_RESOLUTION|>--- conflicted
+++ resolved
@@ -4,10 +4,9 @@
 
 ## 1.40.0
 
-<<<<<<< HEAD
 - Deprecate `--no-force-pass` in `cargo-insta`.  The `--check` option covers the
-  same functionality and has a clearer name.
-=======
+  same functionality and has a clearer name.  #513
+
 - No longer suggest running `cargo insta` message when running `cargo insta test --check`.  #515
 
 - Print a clearer error message when accepting a snapshot that was removed.  #516
@@ -15,7 +14,6 @@
 - Fix `require-full-match` when running on inline snapshots outside of `cargo insta`.  #496
 
 - Mark `require-full-match` as experimental, given some corner-cases are currently difficult to manage.  #497
->>>>>>> d319ce2a
 
 ## 1.39.0
 
