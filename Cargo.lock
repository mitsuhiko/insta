--- conflicted
+++ resolved
@@ -76,13 +76,8 @@
  "proc-macro2",
  "serde",
  "serde_json",
-<<<<<<< HEAD
  "similar",
- "structopt",
- "syn 2.0.0",
-=======
  "syn",
->>>>>>> ab735485
  "tempfile",
  "uuid",
  "walkdir",
