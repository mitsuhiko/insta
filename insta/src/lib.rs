--- conflicted
+++ resolved
@@ -193,14 +193,9 @@
 //!
 //! # Dependencies
 //!
-<<<<<<< HEAD
 //! [`insta`] tries to be light in dependencies but this is tricky to accomplish
 //! given what it tries to do.
 //! By default, it currently depends on [`serde`] for
-=======
-//! `insta` tries to be light in dependencies but this is tricky to accomplish
-//! given what it tries to do.  By default, it currently depends on `serde` for
->>>>>>> ed63aa9b
 //! the [`assert_toml_snapshot!`] and [`assert_yaml_snapshot!`] macros.  In the
 //! future this default dependencies will be removed.  To already benefit from
 //! this optimization you can disable the default features and manually opt into
