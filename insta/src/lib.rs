//! <div align="center">
//!  <img src="https://github.com/mitsuhiko/insta/blob/master/assets/logo.png?raw=true" width="250" height="250">
//!  <p><strong>insta: a snapshot testing library for Rust</strong></p>
//! </div>
//!
//! # What are snapshot tests
//!
//! Snapshots tests (also sometimes called approval tests) are tests that
//! assert values against a reference value (the snapshot).  This is similar
//! to how `assert_eq!` lets you compare a value against a reference value but
//! unlike simple string assertions, snapshot tests let you test against complex
//! values and come with comprehensive tools to review changes.
//!
//! Snapshot tests are particularly useful if your reference values are very
//! large or change often.
//!
//! # What it looks like:
//!
//! ```no_run
//! #[test]
//! fn test_hello_world() {
//!     insta::assert_debug_snapshot!(vec![1, 2, 3]);
//! }
//! ```
//!
//! Where are the snapshots stored?  Right next to your test in a folder
//! called `snapshots` as individual [`.snap` files](https://insta.rs/docs/snapshot-files/).
//!
//! Got curious?
//!
//! * [Read the introduction](https://insta.rs/docs/quickstart/)
//! * [Read the main documentation](https://insta.rs/docs/) which does not just
//!   cover the API of the crate but also many of the details of how it works.
//! * There is a screencast that shows the entire workflow: [watch the insta
//! introduction screencast](https://www.youtube.com/watch?v=rCHrMqE4JOY&feature=youtu.be).
//!
//! # Writing Tests
//!
//! ```
//! use insta::assert_debug_snapshot;
//!
//! #[test]
//! fn test_snapshots() {
//!     assert_debug_snapshot!(vec![1, 2, 3]);
//! }
//! ```
//!
//! The recommended flow is to run the tests once, have them fail and check
//! if the result is okay.  By default the new snapshots are stored next
//! to the old ones with the extra `.new` extension.  Once you are satisfied
//! move the new files over.  To simplify this workflow you can use
//! `cargo insta review` (requires
//! [`cargo-insta`](https://crates.io/crates/cargo-insta)) which will let you
//! interactively review them:
//!
//! ```text
//! $ cargo test
//! $ cargo insta review
//! ```
//!
//! # Use Without `cargo-insta`
//!
//! Note that `cargo-insta` is entirely optional.  You can also just use insta
//! directly from `cargo test` and control it via the `INSTA_UPDATE` environment
//! variable.  The default is `auto` which will write all new snapshots into
//! `.snap.new` files if no CI is detected so that `cargo-insta` can pick them
//! up.  The following other modes are possible:
//!
//! - `auto`: the default. `no` for CI environments or `new` otherwise
//! - `always`: overwrites old snapshot files with new ones unasked
//! - `unseen`: behaves like `always` for new snapshots and `new` for others
//! - `new`: write new snapshots into `.snap.new` files
//! - `no`: does not update snapshot files at all (just runs tests)
//!
//! You can for instance first run the tests and not write and new snapshots, and
//! if you like them run the tests again and update them:
//!
//! ```text
//! INSTA_UPDATE=no cargo test
//! INSTA_UPDATE=always cargo test
//! ```
//!
//! # Assertion Macros
//!
//! This crate exports multiple macros for snapshot testing:
//!
//! - [`assert_snapshot!`] for comparing basic string snapshots.
//! - [`assert_debug_snapshot!`] for comparing [`Debug`] outputs of values.
//! - [`assert_display_snapshot!`] for comparing [`Display`](std::fmt::Display) outputs of values.
//!
//! The following macros require the use of serde's [`Serialize`](serde::Serialize):
//!
#![cfg_attr(
    feature = "csv",
    doc = "- [`assert_csv_snapshot!`] for comparing CSV serialized output. (requires the `csv` feature)"
)]
#![cfg_attr(
    feature = "toml",
    doc = "- [`assert_toml_snapshot!`] for comparing TOML serialized output. (requires the `toml` feature)"
)]
#![cfg_attr(
    feature = "yaml",
    doc = "- [`assert_yaml_snapshot!`] for comparing YAML serialized output. (requires the `yaml` feature)"
)]
#![cfg_attr(
    feature = "ron",
    doc = "- [`assert_ron_snapshot!`] for comparing RON serialized output. (requires the `ron` feature)"
)]
#![cfg_attr(
    feature = "json",
    doc = "- [`assert_json_snapshot!`] for comparing JSON serialized output. (requires the `json` feature)"
)]
#![cfg_attr(
    feature = "json",
    doc = "- [`assert_compact_json_snapshot!`] for comparing JSON serialized output while preferring single-line formatting. (requires the `json` feature)"
)]
//!
//! For macros that work with [`serde`] this crate also permits redacting of
//! partial values.  See [redactions in the
//! documentation](https://insta.rs/docs/redactions/) for more information.
//!
//! # Snapshot updating
//!
//! During test runs snapshots will be updated according to the `INSTA_UPDATE`
//! environment variable.  The default is `auto` which will write snapshots for
//! any failing tests into `.snap.new` files (if no CI is detected) so that
//! [`cargo-insta`](https://crates.io/crates/cargo-insta) can pick them up for
//! review. Normally you don't have to change this variable.
//!
//! `INSTA_UPDATE` modes:
//!
//! - `auto`: the default. `no` for CI environments or `new` otherwise
//! - `new`: writes snapshots for any failing tests into `.snap.new` files,
//!   pending review
//! - `always`: writes snapshots for any failing tests into `.snap` files,
//!   bypassing review
//! - `unseen`: `always` for previously unseen snapshots or `new` for existing
//!   snapshots
//! - `no`: does not write to snapshot files at all; just runs tests
<<<<<<< HEAD
//! - `force`: forcibly updates snapshot files, even if assertions pass
=======
>>>>>>> 569bbade
//!
//! When `new`, `auto` or `unseen` is used, the
//! [`cargo-insta`](https://crates.io/crates/cargo-insta) command can be used to
//! review the snapshots conveniently:
//!
//! ```text
//! $ cargo insta review
//! ```
//!
//! "enter" or "a" accepts a new snapshot, "escape" or "r" rejects, "space" or
//! "s" skips the snapshot for now.
//!
//! For more information [read the cargo insta
//! docs](https://insta.rs/docs/cli/).
//!
//! # Inline Snapshots
//!
//! Additionally snapshots can also be stored inline.  In that case the format
//! for the snapshot macros is `assert_snapshot!(reference_value, @"snapshot")`.
//! The leading at sign (`@`) indicates that the following string is the
//! reference value.  On review, `cargo-insta` will update the string with the
//! new value.
//!
//! Example:
//!
//! ```no_run
//! # use insta::assert_snapshot;
//! assert_snapshot!(2 + 2, @"");
//! ```
//!
//! Like with normal snapshots, an initial test failure will write the proposed
//! value into a draft file (note that inline snapshots use `.pending-snap`
//! files rather than `.snap.new` files). Running `cargo insta review` will
//! review the proposed changes and update the source files on acceptance
//! automatically.
//!
//! # Features
//!
//! The following features exist:
//!
//! * `csv`: enables CSV support (via serde)
//! * `json`: enables JSON support (via serde)
//! * `ron`: enables RON support (via serde)
//! * `toml`: enables TOML support (via serde)
//! * `yaml`: enables YAML support (via serde)
//! * `redactions`: enables support for redactions
//! * `filters`: enables support for filters
//! * `glob`: enables support for globbing ([`glob!`])
//! * `colors`: enables color output (enabled by default)
//!
//! For legacy reasons the `json` and `yaml` features are enabled by default in
//! limited capacity.  You will receive a deprecation warning if you are not
//! opting into them but for now the macros will continue to function.
//!
//! Enabling any of the serde based formats enables the hidden `serde` feature
//! which gates some serde specific APIs such as [`Settings::set_info`].
//!
//! # Dependencies
//!
//! `insta` tries to be light in dependencies but this is tricky to accomplish
//! given what it tries to do.  By default it currently depends on `serde` for
//! the [`assert_toml_snapshot!`] and [`assert_yaml_snapshot!`] macros.  In the
//! future this default dependencies will be removed.  To already benefit from
//! this optimization you can disable the default features and manually opt into
//! what you want.
//!
//! # Settings
//!
//! There are some settings that can be changed on a per-thread (and thus
//! per-test) basis.  For more information see [Settings].
//!
//! Additionally Insta will load a YAML config file with settings that change
//! the behavior of insta between runs.  It's loaded from any of the following
//! locations: `.config/insta.yaml`, `insta.yaml` and `.insta.yaml` from the
//! workspace root.  The following config options exist:
//!
//! ```yaml
//! behavior:
//!   # also set by INSTA_FORCE_UPDATE
//!   force_update: true/false
//!   # also set by INSTA_REQUIRE_FULL_MATCH
//!   require_full_match: true/false
//!   # also set by INSTA_FORCE_PASS
//!   force_pass: true/false
//!   # also set by INSTA_OUTPUT
//!   output: "diff" | "summary" | "minimal" | "none"
//!   # also set by INSTA_UPDATE
//!   update: "auto" | "new" | "always" | "no" | "unseen" | "force"
//!   # also set by INSTA_GLOB_FAIL_FAST
//!   glob_fail_fast: true/false
//!
//! # these are used by cargo insta test
//! test:
//!   # also set by INSTA_TEST_RUNNER
//!   runner: "auto" | "cargo-test" | "nextest"
//!   # automatically assume --review was passed to cargo insta test
//!   auto_review: true/false
//!   # automatically assume --accept-unseen was passed to cargo insta test
//!   auto_accept_unseen: true/false
//!
//! # these are used by cargo insta review
//! review:
//!   # also look for snapshots in ignored folders
//!   include_ignored: true / false
//!   # also look for snapshots in hidden folders
//!   include_hidden: true / false
//!   # show a warning if undiscovered (ignored or hidden) snapshots are found.
//!   # defaults to true but creates a performance hit.
//!   warn_undiscovered: true / false
//! ```
//!
//! # Optional: Faster Runs
//!
//! Insta benefits from being compiled in release mode, even as dev dependency.
//! It will compile slightly slower once, but use less memory, have faster diffs
//! and just generally be more fun to use.  To achieve that, opt `insta` and
//! `similar` (the diffing library) into higher optimization in your
//! `Cargo.toml`:
//!
//! ```yaml
//! [profile.dev.package.insta]
//! opt-level = 3
//!
//! [profile.dev.package.similar]
//! opt-level = 3
//! ```
//!
//! You can also disable the default features of `insta` which will cut down on
//! the compile time a bit by removing some quality of life features.
#![cfg_attr(docsrs, feature(doc_cfg))]

#[macro_use]
mod macros;
mod content;
mod env;
mod output;
mod runtime;
#[cfg(feature = "serde")]
mod serialization;
mod settings;
mod snapshot;
mod utils;

#[cfg(feature = "redactions")]
mod redaction;

#[cfg(feature = "filters")]
mod filters;

#[cfg(feature = "glob")]
mod glob;

#[cfg(test)]
mod test;

pub use crate::settings::Settings;
pub use crate::snapshot::{MetaData, Snapshot};

/// Exposes some library internals.
///
/// You're unlikely to want to work with these objects but they
/// are exposed for documentation primarily.
pub mod internals {
    pub use crate::content::Content;
    #[cfg(feature = "filters")]
    pub use crate::filters::Filters;
    pub use crate::runtime::AutoName;
    pub use crate::settings::SettingsBindDropGuard;
    pub use crate::snapshot::{MetaData, SnapshotContents};
    #[cfg(feature = "redactions")]
    pub use crate::{
        redaction::{ContentPath, Redaction},
        settings::Redactions,
    };
}

// exported for cargo-insta only
#[doc(hidden)]
#[cfg(feature = "_cargo_insta_internal")]
pub mod _cargo_insta_support {
    pub use crate::{
        content::Error as ContentError,
        env::{
            Error as ToolConfigError, OutputBehavior, SnapshotUpdate, TestRunner, ToolConfig,
            UnreferencedSnapshots,
        },
        output::SnapshotPrinter,
        snapshot::PendingInlineSnapshot,
        snapshot::SnapshotContents,
        utils::is_ci,
    };
}

// useful for redactions
#[cfg(feature = "redactions")]
pub use crate::redaction::{dynamic_redaction, rounded_redaction, sorted_redaction};

// these are here to make the macros work
#[doc(hidden)]
pub mod _macro_support {
    pub use crate::content::Content;
    pub use crate::env::get_cargo_workspace;
    pub use crate::runtime::{assert_snapshot, with_allow_duplicates, AutoName, ReferenceValue};

    #[cfg(feature = "serde")]
    pub use crate::serialization::{serialize_value, SerializationFormat, SnapshotLocation};

    #[cfg(feature = "glob")]
    pub use crate::glob::glob_exec;

    #[cfg(feature = "redactions")]
    pub use crate::{
        redaction::Redaction, redaction::Selector, serialization::serialize_value_redacted,
    };
}<|MERGE_RESOLUTION|>--- conflicted
+++ resolved
@@ -137,10 +137,7 @@
 //! - `unseen`: `always` for previously unseen snapshots or `new` for existing
 //!   snapshots
 //! - `no`: does not write to snapshot files at all; just runs tests
-<<<<<<< HEAD
 //! - `force`: forcibly updates snapshot files, even if assertions pass
-=======
->>>>>>> 569bbade
 //!
 //! When `new`, `auto` or `unseen` is used, the
 //! [`cargo-insta`](https://crates.io/crates/cargo-insta) command can be used to
