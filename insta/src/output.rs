use std::borrow::Cow;
use std::{path::Path, time::Duration};

use similar::{Algorithm, ChangeTag, TextDiff};

use crate::content::yaml;
use crate::snapshot::{MetaData, Snapshot};
use crate::utils::{format_rust_expression, style, term_width};

/// Snapshot printer utility.
pub struct SnapshotPrinter<'a> {
    workspace_root: &'a Path,
    old_snapshot: Option<&'a Snapshot>,
    new_snapshot: &'a Snapshot,
    old_snapshot_hint: &'a str,
    new_snapshot_hint: &'a str,
    show_info: bool,
    show_diff: bool,
    title: Option<&'a str>,
    line: Option<u32>,
    snapshot_file: Option<&'a Path>,
}

impl<'a> SnapshotPrinter<'a> {
    pub fn new(
        workspace_root: &'a Path,
        old_snapshot: Option<&'a Snapshot>,
        new_snapshot: &'a Snapshot,
    ) -> SnapshotPrinter<'a> {
        SnapshotPrinter {
            workspace_root,
            old_snapshot,
            new_snapshot,
            old_snapshot_hint: "old snapshot",
            new_snapshot_hint: "new results",
            show_info: false,
            show_diff: false,
            title: None,
            line: None,
            snapshot_file: None,
        }
    }

    pub fn set_snapshot_hints(&mut self, old: &'a str, new: &'a str) {
        self.old_snapshot_hint = old;
        self.new_snapshot_hint = new;
    }

    pub fn set_show_info(&mut self, yes: bool) {
        self.show_info = yes;
    }

    pub fn set_show_diff(&mut self, yes: bool) {
        self.show_diff = yes;
    }

    pub fn set_title(&mut self, title: Option<&'a str>) {
        self.title = title;
    }

    pub fn set_line(&mut self, line: Option<u32>) {
        self.line = line;
    }

    pub fn set_snapshot_file(&mut self, file: Option<&'a Path>) {
        self.snapshot_file = file;
    }

    pub fn print(&self) {
        if let Some(title) = self.title {
            let width = term_width();
            println!(
                "{title:━^width$}",
                title = style(format!(" {} ", title)).bold(),
                width = width
            );
        }
        self.print_snapshot_diff();
    }

    fn print_snapshot_diff(&self) {
        self.print_snapshot_summary();
        if self.show_diff {
            self.print_changeset();
        } else {
            self.print_snapshot();
        }
    }

    fn print_snapshot_summary(&self) {
        print_snapshot_summary(
            self.workspace_root,
            self.new_snapshot,
            self.snapshot_file,
            self.line,
        );
    }

    fn print_info(&self) {
        print_info(self.new_snapshot.metadata());
    }

    fn print_snapshot(&self) {
        print_line(term_width());

        let new_contents = self.new_snapshot.contents_string();

        let width = term_width();
        if self.show_info {
            self.print_info();
        }
        println!("Snapshot Contents:");
        println!("──────┬{:─^1$}", "", width.saturating_sub(7));
        for (idx, line) in new_contents.lines().enumerate() {
            println!("{:>5} │ {}", style(idx + 1).cyan().dim().bold(), line);
        }
        println!("──────┴{:─^1$}", "", width.saturating_sub(7));
    }

    fn print_changeset(&self) {
        let old: String = self
            .old_snapshot
<<<<<<< HEAD
            .map_or("".to_string(), |x| x.contents_str());
        let new = self.new_snapshot.contents_str();
=======
            .map_or("".to_string(), |x| x.contents_string());
        let new = self.new_snapshot.contents_string();
>>>>>>> daae9f64
        let newlines_matter = newlines_matter(old.as_str(), new.as_str());

        let width = term_width();
        let diff = TextDiff::configure()
            .algorithm(Algorithm::Patience)
            .timeout(Duration::from_millis(500))
            .diff_lines(old.as_str(), new.as_str());
        print_line(width);

        if self.show_info {
            self.print_info();
        }

        if !old.is_empty() {
            println!(
                "{}",
                style(format_args!("-{}", self.old_snapshot_hint)).red()
            );
        }
        println!(
            "{}",
            style(format_args!("+{}", self.new_snapshot_hint)).green()
        );

        println!("────────────┬{:─^1$}", "", width.saturating_sub(13));
        let mut has_changes = false;
        for (idx, group) in diff.grouped_ops(4).iter().enumerate() {
            if idx > 0 {
                println!("┈┈┈┈┈┈┈┈┈┈┈┈┼{:┈^1$}", "", width.saturating_sub(13));
            }
            for op in group {
                for change in diff.iter_inline_changes(op) {
                    match change.tag() {
                        ChangeTag::Insert => {
                            has_changes = true;
                            print!(
                                "{:>5} {:>5} │{}",
                                "",
                                style(change.new_index().unwrap()).cyan().dim().bold(),
                                style("+").green(),
                            );
                            for &(emphasized, change) in change.values() {
                                let change = render_invisible(change, newlines_matter);
                                if emphasized {
                                    print!("{}", style(change).green().underlined());
                                } else {
                                    print!("{}", style(change).green());
                                }
                            }
                        }
                        ChangeTag::Delete => {
                            has_changes = true;
                            print!(
                                "{:>5} {:>5} │{}",
                                style(change.old_index().unwrap()).cyan().dim(),
                                "",
                                style("-").red(),
                            );
                            for &(emphasized, change) in change.values() {
                                let change = render_invisible(change, newlines_matter);
                                if emphasized {
                                    print!("{}", style(change).red().underlined());
                                } else {
                                    print!("{}", style(change).red());
                                }
                            }
                        }
                        ChangeTag::Equal => {
                            print!(
                                "{:>5} {:>5} │ ",
                                style(change.old_index().unwrap()).cyan().dim(),
                                style(change.new_index().unwrap()).cyan().dim().bold(),
                            );
                            for &(_, change) in change.values() {
                                let change = render_invisible(change, newlines_matter);
                                print!("{}", style(change).dim());
                            }
                        }
                    }
                    if change.missing_newline() {
                        println!();
                    }
                }
            }
        }

        if !has_changes {
            println!(
                "{:>5} {:>5} │{}",
                "",
                style("-").dim(),
                style(" snapshots are matching").cyan(),
            );
        }

        println!("────────────┴{:─^1$}", "", width.saturating_sub(13));
    }
}

/// Prints the summary of a snapshot
pub fn print_snapshot_summary(
    workspace_root: &Path,
    snapshot: &Snapshot,
    snapshot_file: Option<&Path>,
    mut line: Option<u32>,
) {
    // default to old assertion line from snapshot.
    if line.is_none() {
        line = snapshot.metadata().assertion_line();
    }

    if let Some(snapshot_file) = snapshot_file {
        let snapshot_file = workspace_root
            .join(snapshot_file)
            .strip_prefix(workspace_root)
            .ok()
            .map(|x| x.to_path_buf())
            .unwrap_or_else(|| snapshot_file.to_path_buf());
        println!(
            "Snapshot file: {}",
            style(snapshot_file.display()).cyan().underlined()
        );
    }
    if let Some(name) = snapshot.snapshot_name() {
        println!("Snapshot: {}", style(name).yellow());
    } else {
        println!("Snapshot: {}", style("<inline>").dim());
    }

    if let Some(ref value) = snapshot.metadata().get_relative_source(workspace_root) {
        println!(
            "Source: {}{}",
            style(value.display()).cyan(),
            if let Some(line) = line {
                format!(":{}", style(line).bold())
            } else {
                "".to_string()
            }
        );
    }

    if let Some(ref value) = snapshot.metadata().input_file() {
        println!("Input file: {}", style(value).cyan());
    }
}

fn print_line(width: usize) {
    println!("{:─^1$}", "", width);
}

fn trailing_newline(s: &str) -> &str {
    if s.ends_with("\r\n") {
        "\r\n"
    } else if s.ends_with('\r') {
        "\r"
    } else if s.ends_with('\n') {
        "\n"
    } else {
        ""
    }
}

fn detect_newlines(s: &str) -> (bool, bool, bool) {
    let mut last_char = None;
    let mut detected_crlf = false;
    let mut detected_cr = false;
    let mut detected_lf = false;

    for c in s.chars() {
        if c == '\n' {
            if last_char.take() == Some('\r') {
                detected_crlf = true;
            } else {
                detected_lf = true;
            }
        }
        if last_char == Some('\r') {
            detected_cr = true;
        }
        last_char = Some(c);
    }
    if last_char == Some('\r') {
        detected_cr = true;
    }

    (detected_cr, detected_crlf, detected_lf)
}

fn newlines_matter(left: &str, right: &str) -> bool {
    if trailing_newline(left) != trailing_newline(right) {
        return true;
    }

    let (cr1, crlf1, lf1) = detect_newlines(left);
    let (cr2, crlf2, lf2) = detect_newlines(right);

    !matches!(
        (cr1 || cr2, crlf1 || crlf2, lf1 || lf2),
        (false, false, false) | (true, false, false) | (false, true, false) | (false, false, true)
    )
}

fn render_invisible(s: &str, newlines_matter: bool) -> Cow<'_, str> {
    if newlines_matter || s.find(&['\x1b', '\x07', '\x08', '\x7f'][..]).is_some() {
        Cow::Owned(
            s.replace('\r', "␍\r")
                .replace('\n', "␊\n")
                .replace("␍\r␊\n", "␍␊\r\n")
                .replace('\x07', "␇")
                .replace('\x08', "␈")
                .replace('\x1b', "␛")
                .replace('\x7f', "␡"),
        )
    } else {
        Cow::Borrowed(s)
    }
}

fn print_info(metadata: &MetaData) {
    let width = term_width();
    if let Some(expr) = metadata.expression() {
        println!("Expression: {}", style(format_rust_expression(expr)));
        print_line(width);
    }
    if let Some(descr) = metadata.description() {
        println!("{}", descr);
        print_line(width);
    }
    if let Some(info) = metadata.private_info() {
        let out = yaml::to_string(info);
        // TODO: does the yaml output always start with '---'?
        println!("{}", out.trim().strip_prefix("---").unwrap().trim_start());
        print_line(width);
    }
}

#[test]
fn test_invisible() {
    assert_eq!(
        render_invisible("\r\n\x1b\r\x07\x08\x7f\n", true),
        "␍␊\r\n␛␍\r␇␈␡␊\n"
    );
}<|MERGE_RESOLUTION|>--- conflicted
+++ resolved
@@ -120,13 +120,8 @@
     fn print_changeset(&self) {
         let old: String = self
             .old_snapshot
-<<<<<<< HEAD
-            .map_or("".to_string(), |x| x.contents_str());
-        let new = self.new_snapshot.contents_str();
-=======
             .map_or("".to_string(), |x| x.contents_string());
         let new = self.new_snapshot.contents_string();
->>>>>>> daae9f64
         let newlines_matter = newlines_matter(old.as_str(), new.as_str());
 
         let width = term_width();
