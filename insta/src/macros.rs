/// Utility macro to return the name of the current function.
#[doc(hidden)]
#[macro_export]
macro_rules! _function_name {
    () => {{
        fn f() {}
        fn type_name_of_val<T>(_: T) -> &'static str {
            std::any::type_name::<T>()
        }
        let mut name = type_name_of_val(f).strip_suffix("::f").unwrap_or("");
        while let Some(rest) = name.strip_suffix("::{{closure}}") {
            name = rest;
        }
        name
    }};
}

/// Asserts a `Serialize` snapshot in CSV format.
///
/// **Feature:** `csv` (disabled by default)
///
/// This works exactly like [`crate::assert_yaml_snapshot!`]
/// but serializes in [CSV](https://github.com/burntsushi/rust-csv) format instead of
/// YAML.
///
/// Example:
///
/// ```no_run
/// insta::assert_csv_snapshot!(vec![1, 2, 3]);
/// ```
///
/// The third argument to the macro can be an object expression for redaction.
/// It's in the form `{ selector => replacement }` or `match .. { selector => replacement }`.
/// For more information about redactions refer to the [redactions feature in
/// the guide](https://insta.rs/docs/redactions/).
///
/// The snapshot name is optional but can be provided as first argument.
#[cfg(feature = "csv")]
#[cfg_attr(docsrs, doc(cfg(feature = "csv")))]
#[macro_export]
macro_rules! assert_csv_snapshot {
    ($($arg:tt)*) => {
        $crate::_assert_serialized_snapshot!(format=Csv, $($arg)*);
    };
}

/// Asserts a `Serialize` snapshot in TOML format.
///
/// **Feature:** `toml` (disabled by default)
///
/// This works exactly like [`crate::assert_yaml_snapshot!`]
/// but serializes in [TOML](https://github.com/alexcrichton/toml-rs) format instead of
/// YAML.  Note that TOML cannot represent all values due to limitations in the
/// format.
///
/// Example:
///
/// ```no_run
/// insta::assert_toml_snapshot!(vec![1, 2, 3]);
/// ```
///
/// The third argument to the macro can be an object expression for redaction.
/// It's in the form `{ selector => replacement }` or `match .. { selector => replacement }`.
/// For more information about redactions refer to the [redactions feature in
/// the guide](https://insta.rs/docs/redactions/).
///
/// The snapshot name is optional but can be provided as first argument.
#[cfg(feature = "toml")]
#[cfg_attr(docsrs, doc(cfg(feature = "toml")))]
#[macro_export]
macro_rules! assert_toml_snapshot {
    ($($arg:tt)*) => {
        $crate::_assert_serialized_snapshot!(format=Toml, $($arg)*);
    };
}

/// Asserts a `Serialize` snapshot in YAML format.
///
/// **Feature:** `yaml`
///
/// The value needs to implement the `serde::Serialize` trait and the snapshot
/// will be serialized in YAML format.  This does mean that unlike the debug
/// snapshot variant the type of the value does not appear in the output.
/// You can however use the `assert_ron_snapshot!` macro to dump out
/// the value in [RON](https://github.com/ron-rs/ron/) format which retains some
/// type information for more accurate comparisons.
///
/// Example:
///
/// ```no_run
/// # use insta::*;
/// assert_yaml_snapshot!(vec![1, 2, 3]);
/// ```
///
/// Unlike the [`crate::assert_debug_snapshot!`]
/// macro, this one has a secondary mode where redactions can be defined.
///
/// The third argument to the macro can be an object expression for redaction.
/// It's in the form `{ selector => replacement }` or `match .. { selector => replacement }`.
/// For more information about redactions refer to the [redactions feature in
/// the guide](https://insta.rs/docs/redactions/).
///
/// Example:
///
#[cfg_attr(feature = "redactions", doc = " ```no_run")]
#[cfg_attr(not(feature = "redactions"), doc = " ```ignore")]
/// # use insta::*; use serde::Serialize;
/// # #[derive(Serialize)] struct Value; let value = Value;
/// assert_yaml_snapshot!(value, {
///     ".key.to.redact" => "[replacement value]",
///     ".another.key.*.to.redact" => 42
/// });
/// ```
///
/// The replacement value can be a string, integer or any other primitive value.
///
/// For inline usage the format is `(expression, @reference_value)` where the
/// reference value must be a string literal.  If you make the initial snapshot
/// just use an empty string (`@""`).
///
/// The snapshot name is optional but can be provided as first argument.
#[cfg(feature = "yaml")]
#[cfg_attr(docsrs, doc(cfg(feature = "yaml")))]
#[macro_export]
macro_rules! assert_yaml_snapshot {
    ($($arg:tt)*) => {
        $crate::_assert_serialized_snapshot!(format=Yaml, $($arg)*);
    };
}

/// Asserts a `Serialize` snapshot in RON format.
///
/// **Feature:** `ron` (disabled by default)
///
/// This works exactly like [`assert_yaml_snapshot!`]
/// but serializes in [RON](https://github.com/ron-rs/ron/) format instead of
/// YAML which retains some type information for more accurate comparisons.
///
/// Example:
///
/// ```no_run
/// # use insta::*;
/// assert_ron_snapshot!(vec![1, 2, 3]);
/// ```
///
/// The third argument to the macro can be an object expression for redaction.
/// It's in the form `{ selector => replacement }` or `match .. { selector => replacement }`.
/// For more information about redactions refer to the [redactions feature in
/// the guide](https://insta.rs/docs/redactions/).
///
/// The snapshot name is optional but can be provided as first argument.
#[cfg(feature = "ron")]
#[cfg_attr(docsrs, doc(cfg(feature = "ron")))]
#[macro_export]
macro_rules! assert_ron_snapshot {
    ($($arg:tt)*) => {
        $crate::_assert_serialized_snapshot!(format=Ron, $($arg)*);
    };
}

/// Asserts a `Serialize` snapshot in JSON format.
///
/// **Feature:** `json`
///
/// This works exactly like [`assert_yaml_snapshot!`] but serializes in JSON format.
/// This is normally not recommended because it makes diffs less reliable, but it can
/// be useful for certain specialized situations.
///
/// Example:
///
/// ```no_run
/// # use insta::*;
/// assert_json_snapshot!(vec![1, 2, 3]);
/// ```
///
/// The third argument to the macro can be an object expression for redaction.
/// It's in the form `{ selector => replacement }` or `match .. { selector => replacement }`.
/// For more information about redactions refer to the [redactions feature in
/// the guide](https://insta.rs/docs/redactions/).
///
/// The snapshot name is optional but can be provided as first argument.
#[cfg(feature = "json")]
#[cfg_attr(docsrs, doc(cfg(feature = "json")))]
#[macro_export]
macro_rules! assert_json_snapshot {
    ($($arg:tt)*) => {
        $crate::_assert_serialized_snapshot!(format=Json, $($arg)*);
    };
}

/// Asserts a `Serialize` snapshot in compact JSON format.
///
/// **Feature:** `json`
///
/// This works exactly like [`assert_json_snapshot!`] but serializes into a single
/// line for as long as the output is less than 120 characters.  This can be useful
/// in cases where you are working with small result outputs but comes at the cost
/// of slightly worse diffing behavior.
///
/// Example:
///
/// ```no_run
/// # use insta::*;
/// assert_compact_json_snapshot!(vec![1, 2, 3]);
/// ```
///
/// The third argument to the macro can be an object expression for redaction.
/// It's in the form `{ selector => replacement }` or `match .. { selector => replacement }`.
/// For more information about redactions refer to the [redactions feature in
/// the guide](https://insta.rs/docs/redactions/).
///
/// The snapshot name is optional but can be provided as first argument.
#[cfg(feature = "json")]
#[cfg_attr(docsrs, doc(cfg(feature = "json")))]
#[macro_export]
macro_rules! assert_compact_json_snapshot {
    ($($arg:tt)*) => {
        $crate::_assert_serialized_snapshot!(format=JsonCompact, $($arg)*);
    };
}

// This macro handles optional trailing commas.
#[doc(hidden)]
#[macro_export]
macro_rules! _assert_serialized_snapshot {
    // If there are redaction expressions, capture the redactions expressions
    // and pass to `_assert_snapshot_base`
    (format=$format:ident, $value:expr, $(match ..)? {$($k:expr => $v:expr),* $(,)?} $($arg:tt)*) => {{
        let transform = |value| {
            let (_, value) = $crate::_prepare_snapshot_for_redaction!(value, {$($k => $v),*}, $format);
            value
        };
        $crate::_assert_snapshot_base!(transform=transform, $value $($arg)*);
    }};
    // If there's a name and redaction expressions, capture and pass to `_assert_snapshot_base`
    (format=$format:ident, $name:expr, $value:expr, $(match ..)? {$($k:expr => $v:expr),* $(,)?} $(,)?) => {{
        let transform = |value| {
            let (_, value) = $crate::_prepare_snapshot_for_redaction!(value, {$($k => $v),*}, $format);
            value
        };
        $crate::_assert_snapshot_base!(transform=transform, $name, $value);
    }};
    // Capture serialization function and pass to `_assert_snapshot_base`
    //
    (format=$format:ident, $($arg:tt)*) => {{
        let transform = |value| {$crate::_macro_support::serialize_value(
            &value,
            $crate::_macro_support::SerializationFormat::$format,
        )};
        $crate::_assert_snapshot_base!(transform = transform, $($arg)*);
    }};
}

#[cfg(feature = "redactions")]
#[doc(hidden)]
#[macro_export]
macro_rules! _prepare_snapshot_for_redaction {
    ($value:expr, {$($k:expr => $v:expr),*}, $format:ident) => {
        {
            let vec = std::vec![
                $((
                    $crate::_macro_support::Selector::parse($k).unwrap(),
                    $crate::_macro_support::Redaction::from($v)
                ),)*
            ];
            let value = $crate::_macro_support::serialize_value_redacted(
                &$value,
                &vec,
                $crate::_macro_support::SerializationFormat::$format,
            );
            (vec, value)
        }
    }
}

#[cfg(not(feature = "redactions"))]
#[doc(hidden)]
#[macro_export]
macro_rules! _prepare_snapshot_for_redaction {
<<<<<<< HEAD
    ($value:expr, {$($k:expr => $v:expr),*}, $format:ident) => {
        compile_error!("insta was compiled without redaction support.");
=======
    ($value:expr, {$($k:expr => $v:expr),*}, $format:ident, $location:ident) => {
        compile_error!(
            "insta was compiled without redactions support. Enable the `redactions` feature."
        );
>>>>>>> e23331b0
    };
}

/// Asserts a `Debug` snapshot.
///
/// The value needs to implement the `fmt::Debug` trait.  This is useful for
/// simple values that do not implement the `Serialize` trait, but does not
/// permit redactions.
///
/// Debug is called with `"{:#?}"`, which means this uses pretty-print.
#[macro_export]
macro_rules! assert_debug_snapshot {
    ($($arg:tt)*) => {
        $crate::_assert_snapshot_base!(transform=|v| std::format!("{:#?}", v), $($arg)*)
    };
}

/// Asserts a `Debug` snapshot in compact format.
///
/// The value needs to implement the `fmt::Debug` trait.  This is useful for
/// simple values that do not implement the `Serialize` trait, but does not
/// permit redactions.
///
/// Debug is called with `"{:?}"`, which means this does not use pretty-print.
#[macro_export]
macro_rules! assert_compact_debug_snapshot {
    ($($arg:tt)*) => {
        $crate::_assert_snapshot_base!(transform=|v| std::format!("{:?}", v), $($arg)*)
    };
}

// A helper macro which takes a closure as `transform`, and runs the closure on
// the value. This allows us to implement other macros with a small wrapper. All
// snapshot macros eventually call this macro.
//
// This macro handles optional trailing commas.
#[doc(hidden)]
#[macro_export]
macro_rules! _assert_snapshot_base {
    // If there's an inline literal value, wrap the literal in a
    // `ReferenceValue::Inline`, call self.
    (transform=$transform:expr, $($arg:expr),*, @$snapshot:literal $(,)?) => {
        $crate::_assert_snapshot_base!(
            transform = $transform,
            #[allow(clippy::needless_raw_string_hashes)]
            $crate::_macro_support::ReferenceValue::Inline($snapshot),
            $($arg),*
        )
    };
    // If there's no debug_expr, use the stringified value, call self.
    (transform=$transform:expr, $name:expr, $value:expr $(,)?) => {
        $crate::_assert_snapshot_base!(transform = $transform, $name, $value, stringify!($value))
    };
    // If there's no name (and necessarily no debug expr), auto generate the
    // name, call self.
    (transform=$transform:expr, $value:expr $(,)?) => {
        $crate::_assert_snapshot_base!(
            transform = $transform,
            $crate::_macro_support::AutoName,
            $value
        )
    };
    // The main macro body — every call to this macro should end up here.
    (transform=$transform:expr, $name:expr, $value:expr, $debug_expr:expr $(,)?) => {
        $crate::_macro_support::assert_snapshot(
            $name.into(),
            #[allow(clippy::redundant_closure_call)]
            &$transform(&$value),
            env!("CARGO_MANIFEST_DIR"),
            $crate::_function_name!(),
            module_path!(),
            file!(),
            line!(),
            $debug_expr,
        )
        .unwrap()
    };
}

/// Asserts a `Display` snapshot.
///
/// This is now deprecated, replaced by the more generic `assert_snapshot!()`
#[macro_export]
#[deprecated = "use assert_snapshot!() instead"]
macro_rules! assert_display_snapshot {
    ($($arg:tt)*) => {
        $crate::assert_snapshot!($($arg)*)
    };
}

/// Asserts a string snapshot.
///
/// This is the simplest of all assertion methods.  It accepts any value that
/// implements `fmt::Display`.
///
/// ```no_run
/// # use insta::*;
/// // implicitly named
/// assert_snapshot!("reference value to snapshot");
/// // named
/// assert_snapshot!("snapshot_name", "reference value to snapshot");
/// // inline
/// assert_snapshot!("reference value", @"reference value");
/// ```
///
/// Optionally a third argument can be given as an expression to be stringified
/// as the debug expression.  For more information on this, check out
/// <https://insta.rs/docs/snapshot-types/>.
#[macro_export]
macro_rules! assert_snapshot {
    ($($arg:tt)*) => {
        $crate::_assert_snapshot_base!(transform=|v| std::format!("{}", v), $($arg)*)
    };
}

/// Settings configuration macro.
///
/// This macro lets you bind some [`Settings`](crate::Settings) temporarily.  The first argument
/// takes key value pairs that should be set, the second is the block to
/// execute.  All settings can be set (`sort_maps => value` maps to `set_sort_maps(value)`).
/// The exception are redactions which can only be set to a vector this way.
///
/// This example:
///
/// ```rust
/// insta::with_settings!({sort_maps => true}, {
///     // run snapshot test here
/// });
/// ```
///
/// Is equivalent to the following:
///
/// ```rust
/// # use insta::Settings;
/// let mut settings = Settings::clone_current();
/// settings.set_sort_maps(true);
/// settings.bind(|| {
///     // run snapshot test here
/// });
/// ```
///
/// Note: before insta 0.17 this macro used
/// [`Settings::new`](crate::Settings::new) which meant that original settings
/// were always reset rather than extended.
#[macro_export]
macro_rules! with_settings {
    ({$($k:ident => $v:expr),*$(,)?}, $body:block) => {{
        let mut settings = $crate::Settings::clone_current();
        $(
            settings._private_inner_mut().$k($v);
        )*
        settings.bind(|| $body)
    }}
}

/// Executes a closure for all input files matching a glob.
///
/// The closure is passed the path to the file.  You can use [`std::fs::read_to_string`]
/// or similar functions to load the file and process it.
///
/// ```
/// # use insta::{assert_snapshot, glob, Settings};
/// # let mut settings = Settings::clone_current();
/// # settings.set_allow_empty_glob(true);
/// # let _dropguard = settings.bind_to_scope();
/// use std::fs;
///
/// glob!("inputs/*.txt", |path| {
///     let input = fs::read_to_string(path).unwrap();
///     assert_snapshot!(input.to_uppercase());
/// });
/// ```
///
/// The `INSTA_GLOB_FILTER` environment variable can be set to only execute certain files.
/// The format of the filter is a semicolon separated filter.  For instance by setting
/// `INSTA_GLOB_FILTER` to `foo-*txt;bar-*.txt` only files starting with `foo-` or `bar-`
/// end ending in `.txt` will be executed.  When using `cargo-insta` the `--glob-filter`
/// option can be used instead.
///
/// Another effect of the globbing system is that snapshot failures within the glob macro
/// are deferred until the end of of it.  In other words this means that each snapshot
/// assertion within the `glob!` block are reported.  It can be disabled by setting
/// `INSTA_GLOB_FAIL_FAST` environment variable to `1`.
///
/// A three-argument version of this macro allows specifying a base directory
/// for the glob to start in. This allows globbing in arbitrary directories,
/// including parent directories:
///
/// ```
/// # use insta::{assert_snapshot, glob, Settings};
/// # let mut settings = Settings::clone_current();
/// # settings.set_allow_empty_glob(true);
/// # let _dropguard = settings.bind_to_scope();
/// use std::fs;
///
/// glob!("../test_data", "inputs/*.txt", |path| {
///     let input = fs::read_to_string(path).unwrap();
///     assert_snapshot!(input.to_uppercase());
/// });
/// ```
#[cfg(feature = "glob")]
#[cfg_attr(docsrs, doc(cfg(feature = "glob")))]
#[macro_export]
macro_rules! glob {
    ($base_path:expr, $glob:expr, $closure:expr) => {{
        use std::path::Path;
        let base = $crate::_macro_support::get_cargo_workspace(env!("CARGO_MANIFEST_DIR"))
            .join(Path::new(file!()).parent().unwrap())
            .join($base_path)
            .to_path_buf();

        // we try to canonicalize but on some platforms (eg: wasm) that might not work, so
        // we instead silently fall back.
        let base = base.canonicalize().unwrap_or_else(|_| base);
        $crate::_macro_support::glob_exec(env!("CARGO_MANIFEST_DIR"), &base, $glob, $closure);
    }};

    ($glob:expr, $closure:expr) => {{
        insta::glob!(".", $glob, $closure)
    }};
}

/// Utility macro to permit a multi-snapshot run where all snapshots match.
///
/// Within this block, insta will allow an assertion to be run more than once
/// (even inline) without generating another snapshot.  Instead it will assert
/// that snapshot expressions visited more than once are matching.
///
/// ```rust
/// insta::allow_duplicates! {
///     for x in (0..10).step_by(2) {
///         let is_even = x % 2 == 0;
///         insta::assert_debug_snapshot!(is_even, @"true");
///     }
/// }
/// ```
///
/// The first snapshot assertion will be used as a gold master and every further
/// assertion will be checked against it.  If they don't match the assertion will
/// fail.
#[macro_export]
macro_rules! allow_duplicates {
    ($($x:tt)*) => {
        $crate::_macro_support::with_allow_duplicates(|| {
            $($x)*
        })
    }
}<|MERGE_RESOLUTION|>--- conflicted
+++ resolved
@@ -277,15 +277,8 @@
 #[doc(hidden)]
 #[macro_export]
 macro_rules! _prepare_snapshot_for_redaction {
-<<<<<<< HEAD
     ($value:expr, {$($k:expr => $v:expr),*}, $format:ident) => {
-        compile_error!("insta was compiled without redaction support.");
-=======
-    ($value:expr, {$($k:expr => $v:expr),*}, $format:ident, $location:ident) => {
-        compile_error!(
-            "insta was compiled without redactions support. Enable the `redactions` feature."
-        );
->>>>>>> e23331b0
+        "insta was compiled without redactions support. Enable the `redactions` feature."
     };
 }
 
