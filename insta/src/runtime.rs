use std::cell::RefCell;
use std::collections::{BTreeMap, BTreeSet};
use std::error::Error;
use std::fs;
use std::io::{ErrorKind, Write};
use std::path::{Path, PathBuf};
use std::rc::Rc;
use std::str;
use std::sync::{Arc, Mutex};
use std::{borrow::Cow, env};

use crate::settings::Settings;
use crate::snapshot::{
    MetaData, PendingInlineSnapshot, Snapshot, SnapshotContents, SnapshotKind, TextSnapshotContents,
};
use crate::utils::{path_to_storage, style};
use crate::{env::get_tool_config, output::SnapshotPrinter};
use crate::{
    env::{
        memoize_snapshot_file, snapshot_update_behavior, OutputBehavior, SnapshotUpdateBehavior,
        ToolConfig,
    },
    snapshot::TextSnapshotKind,
};

lazy_static::lazy_static! {
    static ref TEST_NAME_COUNTERS: Mutex<BTreeMap<String, usize>> =
        Mutex::new(BTreeMap::new());
    static ref TEST_NAME_CLASH_DETECTION: Mutex<BTreeMap<String, bool>> =
        Mutex::new(BTreeMap::new());
    static ref INLINE_DUPLICATES: Mutex<BTreeSet<String>> =
        Mutex::new(BTreeSet::new());
}

thread_local! {
    static RECORDED_DUPLICATES: RefCell<Vec<BTreeMap<String, Snapshot>>> = RefCell::default()
}

// This macro is basically eprintln but without being captured and
// hidden by the test runner.
#[macro_export]
macro_rules! elog {
    () => (write!(std::io::stderr()).ok());
    ($($arg:tt)*) => ({
        writeln!(std::io::stderr(), $($arg)*).ok();
    })
}
#[cfg(feature = "glob")]
macro_rules! print_or_panic {
    ($fail_fast:expr, $($tokens:tt)*) => {{
        if (!$fail_fast) {
            eprintln!($($tokens)*);
            eprintln!();
        } else {
            panic!($($tokens)*);
        }
    }}
}

/// Special marker to use an automatic name.
///
/// This can be passed as a snapshot name in a macro to explicitly tell
/// insta to use the automatic name.  This is useful in ambiguous syntax
/// situations.
#[derive(Debug)]
pub struct AutoName;

pub struct InlineValue<'a>(pub &'a str);

/// The name of a snapshot, from which the path is derived.
type SnapshotName<'a> = Option<Cow<'a, str>>;

pub struct BinarySnapshotValue<'a> {
    pub name_and_extension: &'a str,
    pub content: Vec<u8>,
}

pub enum SnapshotValue<'a> {
    /// A text snapshot that gets stored along with the metadata in the same file.
    FileText {
        name: SnapshotName<'a>,

        /// The new generated value to compare against any previously approved content.
        content: &'a str,
    },

    /// An inline snapshot.
    InlineText {
        /// The reference content from the macro invocation that will be compared against.
        reference_content: &'a str,

        /// The new generated value to compare against any previously approved content.
        content: &'a str,
    },

    /// A binary snapshot that gets stored as a separate file next to the metadata file.
    Binary {
        name: SnapshotName<'a>,

        /// The new generated value to compare against any previously approved content.
        content: Vec<u8>,

        /// The extension of the separate file.
        extension: &'a str,
    },
}

impl<'a> From<(AutoName, &'a str)> for SnapshotValue<'a> {
    fn from((_, content): (AutoName, &'a str)) -> Self {
        SnapshotValue::FileText {
            name: None,
            content,
        }
    }
}

impl<'a> From<(Option<String>, &'a str)> for SnapshotValue<'a> {
    fn from((name, content): (Option<String>, &'a str)) -> Self {
        SnapshotValue::FileText {
            name: name.map(Cow::Owned),
            content,
        }
    }
}

impl<'a> From<(String, &'a str)> for SnapshotValue<'a> {
    fn from((name, content): (String, &'a str)) -> Self {
        SnapshotValue::FileText {
            name: Some(Cow::Owned(name)),
            content,
        }
    }
}

impl<'a> From<(Option<&'a str>, &'a str)> for SnapshotValue<'a> {
    fn from((name, content): (Option<&'a str>, &'a str)) -> Self {
        SnapshotValue::FileText {
            name: name.map(Cow::Borrowed),
            content,
        }
    }
}

impl<'a> From<(&'a str, &'a str)> for SnapshotValue<'a> {
    fn from((name, content): (&'a str, &'a str)) -> Self {
        SnapshotValue::FileText {
            name: Some(Cow::Borrowed(name)),
            content,
        }
    }
}

impl<'a> From<(InlineValue<'a>, &'a str)> for SnapshotValue<'a> {
    fn from((InlineValue(reference_content), content): (InlineValue<'a>, &'a str)) -> Self {
        SnapshotValue::InlineText {
            reference_content,
            content,
        }
    }
}

impl<'a> From<BinarySnapshotValue<'a>> for SnapshotValue<'a> {
    fn from(
        BinarySnapshotValue {
            name_and_extension,
            content,
        }: BinarySnapshotValue<'a>,
    ) -> Self {
        let (name, extension) = name_and_extension.split_once('.').unwrap_or_else(|| {
            panic!(
                "\"{}\" does not match the format \"name.extension\"",
                name_and_extension,
            )
        });

        let name = if name.is_empty() {
            None
        } else {
            Some(Cow::Borrowed(name))
        };

        SnapshotValue::Binary {
            name,
            extension,
            content,
        }
    }
}

fn is_doctest(function_name: &str) -> bool {
    function_name.starts_with("rust_out::main::_doctest")
}

fn detect_snapshot_name(function_name: &str, module_path: &str) -> Result<String, &'static str> {
    // clean test name first
    let name = function_name.rsplit("::").next().unwrap();

    let (name, test_prefixed) = if let Some(stripped) = name.strip_prefix("test_") {
        (stripped, true)
    } else {
        (name, false)
    };

    // next check if we need to add a suffix
    let name = add_suffix_to_snapshot_name(Cow::Borrowed(name));
    let key = format!("{}::{}", module_path.replace("::", "__"), name);

    // because fn foo and fn test_foo end up with the same snapshot name we
    // make sure we detect this here and raise an error.
    let mut name_clash_detection = TEST_NAME_CLASH_DETECTION
        .lock()
        .unwrap_or_else(|x| x.into_inner());
    match name_clash_detection.get(&key) {
        None => {
            name_clash_detection.insert(key.clone(), test_prefixed);
        }
        Some(&was_test_prefixed) => {
            if was_test_prefixed != test_prefixed {
                panic!(
                    "Insta snapshot name clash detected between '{}' \
                     and 'test_{}' in '{}'. Rename one function.",
                    name, name, module_path
                );
            }
        }
    }

    // The rest of the code just deals with duplicates, which we in some
    // cases do not want to guard against.
    if allow_duplicates() {
        return Ok(name.to_string());
    }

    // if the snapshot name clashes we need to increment a counter.
    // we really do not care about poisoning here.
    let mut counters = TEST_NAME_COUNTERS.lock().unwrap_or_else(|x| x.into_inner());
    let test_idx = counters.get(&key).cloned().unwrap_or(0) + 1;
    let rv = if test_idx == 1 {
        name.to_string()
    } else {
        format!("{}-{}", name, test_idx)
    };
    counters.insert(key, test_idx);

    Ok(rv)
}

/// If there is a suffix on the settings, append it to the snapshot name.
fn add_suffix_to_snapshot_name(name: Cow<'_, str>) -> Cow<'_, str> {
    Settings::with(|settings| {
        settings
            .snapshot_suffix()
            .map(|suffix| Cow::Owned(format!("{}@{}", name, suffix)))
            .unwrap_or_else(|| name)
    })
}

fn get_snapshot_filename(
    module_path: &str,
    assertion_file: &str,
    snapshot_name: &str,
    cargo_workspace: &Path,
    is_doctest: bool,
) -> PathBuf {
    let root = Path::new(cargo_workspace);
    let base = Path::new(assertion_file);
    Settings::with(|settings| {
        root.join(base.parent().unwrap())
            .join(settings.snapshot_path())
            .join({
                use std::fmt::Write;
                let mut f = String::new();
                if settings.prepend_module_to_snapshot() {
                    if is_doctest {
                        write!(
                            &mut f,
                            "doctest_{}__",
                            base.file_name()
                                .unwrap()
                                .to_string_lossy()
                                .replace('.', "_")
                        )
                        .unwrap();
                    } else {
                        write!(&mut f, "{}__", module_path.replace("::", "__")).unwrap();
                    }
                }
                write!(
                    &mut f,
                    "{}.snap",
                    snapshot_name.replace(&['/', '\\'][..], "__")
                )
                .unwrap();
                f
            })
    })
}

/// The context around a snapshot, such as the reference value, location, etc.
/// (but not including the generated value). Responsible for saving the
/// snapshot.
#[derive(Debug)]
struct SnapshotAssertionContext<'a> {
    tool_config: Arc<ToolConfig>,
    workspace: &'a Path,
    module_path: &'a str,
    snapshot_name: Option<Cow<'a, str>>,
    snapshot_file: Option<PathBuf>,
    duplication_key: Option<String>,
    old_snapshot: Option<Snapshot>,
    pending_snapshots_path: Option<PathBuf>,
    assertion_file: &'a str,
    assertion_line: u32,
    is_doctest: bool,
    snapshot_kind: SnapshotKind,
}

impl<'a> SnapshotAssertionContext<'a> {
    fn prepare(
        new_snapshot_value: &SnapshotValue<'a>,
        workspace: &'a Path,
        function_name: &'a str,
        module_path: &'a str,
        assertion_file: &'a str,
        assertion_line: u32,
    ) -> Result<SnapshotAssertionContext<'a>, Box<dyn Error>> {
        let tool_config = get_tool_config(workspace);
        let snapshot_name;
        let mut duplication_key = None;
        let mut snapshot_file = None;
        let mut old_snapshot = None;
        let mut pending_snapshots_path = None;
        let is_doctest = is_doctest(function_name);

        match new_snapshot_value {
            SnapshotValue::FileText { name, .. } | SnapshotValue::Binary { name, .. } => {
                let name = match &name {
                    Some(name) => add_suffix_to_snapshot_name(name.clone()),
                    None => {
                        if is_doctest {
                            panic!("Cannot determine reliable names for snapshot in doctests.  Please use explicit names instead.");
                        }
                        detect_snapshot_name(function_name, module_path)
                            .unwrap()
                            .into()
                    }
                };
                if allow_duplicates() {
                    duplication_key = Some(format!("named:{}|{}", module_path, name));
                }
                let file = get_snapshot_filename(
                    module_path,
                    assertion_file,
                    &name,
                    workspace,
                    is_doctest,
                );
                if fs::metadata(&file).is_ok() {
                    old_snapshot = Some(Snapshot::from_file(&file)?);
                }
                snapshot_name = Some(name);
                snapshot_file = Some(file);
            }
            SnapshotValue::InlineText {
                reference_content: contents,
                ..
            } => {
                if allow_duplicates() {
                    duplication_key = Some(format!(
                        "inline:{}|{}|{}",
                        function_name, assertion_file, assertion_line
                    ));
                } else {
                    prevent_inline_duplicate(function_name, assertion_file, assertion_line);
                }
                snapshot_name = detect_snapshot_name(function_name, module_path)
                    .ok()
                    .map(Cow::Owned);
                let mut pending_file = workspace.join(assertion_file);
                pending_file.set_file_name(format!(
                    ".{}.pending-snap",
                    pending_file
                        .file_name()
                        .expect("no filename")
                        .to_str()
                        .expect("non unicode filename")
                ));
                pending_snapshots_path = Some(pending_file);
                old_snapshot = Some(Snapshot::from_components(
                    module_path.replace("::", "__"),
                    None,
                    MetaData::default(),
<<<<<<< HEAD
                    SnapshotContents::from_inline_literal(contents),
=======
                    TextSnapshotContents::new(contents.to_string(), TextSnapshotKind::Inline)
                        .into(),
>>>>>>> 0b81773e
                ));
            }
        };

        let snapshot_type = match new_snapshot_value {
            SnapshotValue::FileText { .. } | SnapshotValue::InlineText { .. } => SnapshotKind::Text,
            &SnapshotValue::Binary { extension, .. } => SnapshotKind::Binary {
                extension: extension.to_string(),
            },
        };

        Ok(SnapshotAssertionContext {
            tool_config,
            workspace,
            module_path,
            snapshot_name,
            snapshot_file,
            old_snapshot,
            pending_snapshots_path,
            assertion_file,
            assertion_line,
            duplication_key,
            is_doctest,
            snapshot_kind: snapshot_type,
        })
    }

    /// Given a path returns the local path within the workspace.
    pub fn localize_path(&self, p: &Path) -> Option<PathBuf> {
        let workspace = self.workspace.canonicalize().ok()?;
        let p = self.workspace.join(p).canonicalize().ok()?;
        p.strip_prefix(&workspace).ok().map(|x| x.to_path_buf())
    }

    /// Creates the new snapshot from input values.
    pub fn new_snapshot(&self, contents: SnapshotContents, expr: &str) -> Snapshot {
        assert_eq!(
            contents.is_binary(),
            matches!(self.snapshot_kind, SnapshotKind::Binary { .. })
        );

        Snapshot::from_components(
            self.module_path.replace("::", "__"),
            self.snapshot_name.as_ref().map(|x| x.to_string()),
            Settings::with(|settings| MetaData {
                source: Some(path_to_storage(Path::new(self.assertion_file))),
                assertion_line: Some(self.assertion_line),
                description: settings.description().map(Into::into),
                expression: if settings.omit_expression() {
                    None
                } else {
                    Some(expr.to_string())
                },
                info: settings.info().map(ToOwned::to_owned),
                input_file: settings
                    .input_file()
                    .and_then(|x| self.localize_path(x))
                    .map(|x| path_to_storage(&x)),
                snapshot_kind: self.snapshot_kind.clone(),
            }),
            contents,
        )
    }

    /// Cleanup logic for passing snapshots.
    pub fn cleanup_passing(&self) -> Result<(), Box<dyn Error>> {
        // let's just make sure there are no more pending files lingering
        // around.
        if let Some(ref snapshot_file) = self.snapshot_file {
            let snapshot_file = snapshot_file.clone().with_extension("snap.new");
            fs::remove_file(snapshot_file).ok();
        }

        // and add a null pending snapshot to a pending snapshot file if needed
        if let Some(ref pending_snapshots) = self.pending_snapshots_path {
            if fs::metadata(pending_snapshots).is_ok() {
                PendingInlineSnapshot::new(None, None, self.assertion_line)
                    .save(pending_snapshots)?;
            }
        }
        Ok(())
    }

    /// Removes any old .snap.new.* files that belonged to previous pending snapshots. This should
    /// only ever remove maxium one file because we do this every time before we create a new
    /// pending snapshot.
    pub fn cleanup_previous_pending_binary_snapshots(&self) -> Result<(), Box<dyn Error>> {
        if let Some(ref path) = self.snapshot_file {
            // The file name to compare against has to be valid utf-8 as it is generated by this crate
            // out of utf-8 strings.
            let file_name_prefix = format!("{}.new.", path.file_name().unwrap().to_str().unwrap());

            let read_dir = path.parent().unwrap().read_dir();

            match read_dir {
                Err(e) if e.kind() == ErrorKind::NotFound => return Ok(()),
                _ => (),
            }

            // We have to loop over where whole directory here because there is no filesystem API
            // for getting files by prefix.
            for entry in read_dir? {
                let entry = entry?;
                let entry_file_name = entry.file_name();

                // We'll just skip over files with non-utf-8 names. The assumption being that those
                // would not have been generated by this crate.
                if entry_file_name
                    .to_str()
                    .map(|f| f.starts_with(&file_name_prefix))
                    .unwrap_or(false)
                {
                    std::fs::remove_file(entry.path())?;
                }
            }
        }

        Ok(())
    }

    /// Writes the changes of the snapshot back.
    pub fn update_snapshot(
        &self,
        new_snapshot: Snapshot,
    ) -> Result<SnapshotUpdateBehavior, Box<dyn Error>> {
        let unseen = self
            .snapshot_file
            .as_ref()
            .map_or(false, |x| fs::metadata(x).is_ok());
        let should_print = self.tool_config.output_behavior() != OutputBehavior::Nothing;
        let snapshot_update = snapshot_update_behavior(&self.tool_config, unseen);

        // If snapshot_update is `InPlace` and we have an inline snapshot, then
        // use `NewFile`, since we can't use `InPlace` for inline. `cargo-insta`
        // then accepts all snapshots at the end of the test.

        let snapshot_update =
            if snapshot_update == SnapshotUpdateBehavior::InPlace && self.snapshot_file.is_none() {
                SnapshotUpdateBehavior::NewFile
            } else {
                snapshot_update
            };

        match snapshot_update {
            SnapshotUpdateBehavior::InPlace => {
                if let Some(ref snapshot_file) = self.snapshot_file {
                    new_snapshot.save(snapshot_file)?;
                    if should_print {
                        elog!(
                            "{} {}",
                            if unseen {
                                style("created previously unseen snapshot").green()
                            } else {
                                style("updated snapshot").green()
                            },
                            style(snapshot_file.display()).cyan().underlined(),
                        );
                    }
                } else {
                    // Checked self.snapshot_file.is_none() above
                    unreachable!()
                }
            }
            SnapshotUpdateBehavior::NewFile => {
                if let Some(ref snapshot_file) = self.snapshot_file {
                    // File snapshot
                    let new_path = new_snapshot.save_new(snapshot_file)?;
                    if should_print {
                        elog!(
                            "{} {}",
                            style("stored new snapshot").green(),
                            style(new_path.display()).cyan().underlined(),
                        );
                    }
                } else if self.is_doctest {
                    if should_print {
                        elog!(
                            "{}",
                            style("warning: cannot update inline snapshots in doctests")
                                .red()
                                .bold(),
                        );
                    }
                } else {
                    PendingInlineSnapshot::new(
                        Some(new_snapshot),
                        self.old_snapshot.clone(),
                        self.assertion_line,
                    )
                    .save(self.pending_snapshots_path.as_ref().unwrap())?;
                }
            }
            SnapshotUpdateBehavior::NoUpdate => {}
        }

        Ok(snapshot_update)
    }

    /// This prints the information about the snapshot
    fn print_snapshot_info(&self, new_snapshot: &Snapshot) {
        let mut printer =
            SnapshotPrinter::new(self.workspace, self.old_snapshot.as_ref(), new_snapshot);
        printer.set_line(Some(self.assertion_line));
        printer.set_snapshot_file(self.snapshot_file.as_deref());
        printer.set_title(Some("Snapshot Summary"));
        printer.set_show_info(true);
        match self.tool_config.output_behavior() {
            OutputBehavior::Summary => {
                printer.print();
            }
            OutputBehavior::Diff => {
                printer.set_show_diff(true);
                printer.print();
            }
            _ => {}
        }
    }

    /// Finalizes the assertion when the snapshot comparison fails, potentially
    /// panicking to fail the test
    fn finalize(&self, update_result: SnapshotUpdateBehavior) {
        // if we are in glob mode, we want to adjust the finalization
        // so that we do not show the hints immediately.
        let fail_fast = {
            #[cfg(feature = "glob")]
            {
                if let Some(top) = crate::glob::GLOB_STACK.lock().unwrap().last() {
                    top.fail_fast
                } else {
                    true
                }
            }
            #[cfg(not(feature = "glob"))]
            {
                true
            }
        };

        if fail_fast
            && update_result == SnapshotUpdateBehavior::NewFile
            && self.tool_config.output_behavior() != OutputBehavior::Nothing
            && !self.is_doctest
        {
            println!(
                "{hint}",
                hint = style("To update snapshots run `cargo insta review`").dim(),
            );
        }

        if update_result != SnapshotUpdateBehavior::InPlace && !self.tool_config.force_pass() {
            if fail_fast && self.tool_config.output_behavior() != OutputBehavior::Nothing {
                let msg = if env::var("INSTA_CARGO_INSTA") == Ok("1".to_string()) {
                    "Stopped on the first failure."
                } else {
                    "Stopped on the first failure. Run `cargo insta test` to run all snapshots."
                };
                println!("{hint}", hint = style(msg).dim(),);
            }

            // if we are in glob mode, count the failures and print the
            // errors instead of panicking.  The glob will then panic at
            // the end.
            #[cfg(feature = "glob")]
            {
                let mut stack = crate::glob::GLOB_STACK.lock().unwrap();
                if let Some(glob_collector) = stack.last_mut() {
                    glob_collector.failed += 1;
                    if update_result == SnapshotUpdateBehavior::NewFile
                        && self.tool_config.output_behavior() != OutputBehavior::Nothing
                    {
                        glob_collector.show_insta_hint = true;
                    }

                    print_or_panic!(
                        fail_fast,
                        "snapshot assertion from glob for '{}' failed in line {}",
                        self.snapshot_name.as_deref().unwrap_or("unnamed snapshot"),
                        self.assertion_line
                    );
                    return;
                }
            }

            panic!(
                "snapshot assertion for '{}' failed in line {}",
                self.snapshot_name.as_deref().unwrap_or("unnamed snapshot"),
                self.assertion_line
            );
        }
    }
}

fn prevent_inline_duplicate(function_name: &str, assertion_file: &str, assertion_line: u32) {
    let key = format!("{}|{}|{}", function_name, assertion_file, assertion_line);
    let mut set = INLINE_DUPLICATES.lock().unwrap();
    if set.contains(&key) {
        // drop the lock so we don't poison it
        drop(set);
        panic!(
            "Insta does not allow inline snapshot assertions in loops. \
            Wrap your assertions in allow_duplicates! to change this."
        );
    }
    set.insert(key);
}

fn record_snapshot_duplicate(
    results: &mut BTreeMap<String, Snapshot>,
    snapshot: &Snapshot,
    ctx: &SnapshotAssertionContext,
) {
    let key = ctx.duplication_key.as_deref().unwrap();
    if let Some(prev_snapshot) = results.get(key) {
        if prev_snapshot.contents() != snapshot.contents() {
            println!("Snapshots in allow-duplicates block do not match.");
            let mut printer = SnapshotPrinter::new(ctx.workspace, Some(prev_snapshot), snapshot);
            printer.set_line(Some(ctx.assertion_line));
            printer.set_snapshot_file(ctx.snapshot_file.as_deref());
            printer.set_title(Some("Differences in Block"));
            printer.set_snapshot_hints("previous assertion", "current assertion");
            if ctx.tool_config.output_behavior() == OutputBehavior::Diff {
                printer.set_show_diff(true);
            }
            printer.print();
            panic!(
                "snapshot assertion for '{}' failed in line {}. Result \
                    does not match previous snapshot in allow-duplicates block.",
                ctx.snapshot_name.as_deref().unwrap_or("unnamed snapshot"),
                ctx.assertion_line
            );
        }
    } else {
        results.insert(key.to_string(), snapshot.clone());
    }
}

/// Do we allow recording of duplicates?
fn allow_duplicates() -> bool {
    RECORDED_DUPLICATES.with(|x| !x.borrow().is_empty())
}

/// Helper function to support perfect duplicate detection.
pub fn with_allow_duplicates<R, F>(f: F) -> R
where
    F: FnOnce() -> R,
{
    RECORDED_DUPLICATES.with(|x| x.borrow_mut().push(BTreeMap::new()));
    let rv = std::panic::catch_unwind(std::panic::AssertUnwindSafe(f));
    RECORDED_DUPLICATES.with(|x| x.borrow_mut().pop().unwrap());
    match rv {
        Ok(rv) => rv,
        Err(payload) => std::panic::resume_unwind(payload),
    }
}

/// This function is invoked from the macros to run the main assertion logic.
///
/// This will create the assertion context, run the main logic to assert
/// on snapshots and write changes to the pending snapshot files.  It will
/// also print the necessary bits of information to the output and fail the
/// assertion with a panic if needed.
#[allow(clippy::too_many_arguments)]
pub fn assert_snapshot(
    snapshot_value: SnapshotValue<'_>,
    workspace: &Path,
    function_name: &str,
    module_path: &str,
    assertion_file: &str,
    assertion_line: u32,
    expr: &str,
) -> Result<(), Box<dyn Error>> {
    let ctx = SnapshotAssertionContext::prepare(
        &snapshot_value,
        workspace,
        function_name,
        module_path,
        assertion_file,
        assertion_line,
    )?;

    ctx.cleanup_previous_pending_binary_snapshots()?;

    let content = match snapshot_value {
        SnapshotValue::FileText { content, .. } | SnapshotValue::InlineText { content, .. } => {
            // apply filters if they are available
            #[cfg(feature = "filters")]
            let content = Settings::with(|settings| settings.filters().apply_to(content));

            let kind = match ctx.snapshot_file {
                Some(_) => TextSnapshotKind::File,
                None => TextSnapshotKind::Inline,
            };

            TextSnapshotContents::new(content.into(), kind).into()
        }
        SnapshotValue::Binary {
            content, extension, ..
        } => {
            assert!(
                extension != "new",
                "'.new' is not allowed as a file extension"
            );
            assert!(
                !extension.starts_with("new."),
                "file extensions starting with 'new.' are not allowed",
            );

            SnapshotContents::Binary(Rc::new(content))
        }
    };

    let new_snapshot = ctx.new_snapshot(content, expr);

    // memoize the snapshot file if requested, as part of potentially removing unreferenced snapshots
    if let Some(ref snapshot_file) = ctx.snapshot_file {
        memoize_snapshot_file(snapshot_file);
    }

    // If we allow assertion with duplicates, we record the duplicate now.  This will
    // in itself fail the assertion if the previous visit of the same assertion macro
    // did not yield the same result.
    RECORDED_DUPLICATES.with(|x| {
        if let Some(results) = x.borrow_mut().last_mut() {
            record_snapshot_duplicate(results, &new_snapshot, &ctx);
        }
    });

    let pass = ctx
        .old_snapshot
        .as_ref()
        .map(|x| {
            if ctx.tool_config.require_full_match() {
                x.matches_fully(&new_snapshot)
            } else {
                x.matches(&new_snapshot)
            }
        })
        .unwrap_or(false);

    if pass {
        ctx.cleanup_passing()?;

        if matches!(
            ctx.tool_config.snapshot_update(),
            crate::env::SnapshotUpdate::Force
        ) {
            // Avoid creating new files if contents match exactly. In
            // particular, this would otherwise create lots of unneeded files
            // for inline snapshots
            let matches_fully = &ctx
                .old_snapshot
                .as_ref()
                .map(|x| x.matches_fully(&new_snapshot))
                .unwrap_or(false);
            if !matches_fully {
                ctx.update_snapshot(new_snapshot)?;
            }
        }
    // otherwise print information and update snapshots.
    } else {
        ctx.print_snapshot_info(&new_snapshot);
        let update_result = ctx.update_snapshot(new_snapshot)?;
        ctx.finalize(update_result);
    }

    Ok(())
}

#[allow(rustdoc::private_doc_tests)]
/// Test snapshots in doctests.
///
/// ```
/// // this is only working on newer rust versions
/// extern crate rustc_version;
/// use rustc_version::{Version, version};
/// if version().unwrap() > Version::parse("1.72.0").unwrap() {
///     insta::assert_debug_snapshot!("named", vec![1, 2, 3, 4, 5]);
/// }
/// ```
///
/// ```should_panic
/// insta::assert_debug_snapshot!(vec![1, 2, 3, 4, 5]);
/// ```
///
/// ```
/// let some_string = "Coucou je suis un joli bug";
/// insta::assert_snapshot!(some_string, @"Coucou je suis un joli bug");
/// ```
///
/// ```
/// let some_string = "Coucou je suis un joli bug";
/// insta::assert_snapshot!(some_string, @"Coucou je suis un joli bug");
/// ```
const _DOCTEST1: bool = false;<|MERGE_RESOLUTION|>--- conflicted
+++ resolved
@@ -390,12 +390,7 @@
                     module_path.replace("::", "__"),
                     None,
                     MetaData::default(),
-<<<<<<< HEAD
-                    SnapshotContents::from_inline_literal(contents),
-=======
-                    TextSnapshotContents::new(contents.to_string(), TextSnapshotKind::Inline)
-                        .into(),
->>>>>>> 0b81773e
+                    SnapshotContents::Text(TextSnapshotContents::from_inline_literal(contents)),
                 ));
             }
         };
