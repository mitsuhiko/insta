use std::cell::RefCell;
use std::collections::{BTreeMap, BTreeSet};
use std::error::Error;
use std::fs;
use std::io::Write;
use std::path::{Path, PathBuf};
use std::str;
use std::sync::{Arc, Mutex};
use std::{borrow::Cow, env};

use crate::settings::Settings;
use crate::snapshot::{MetaData, PendingInlineSnapshot, Snapshot, SnapshotContents};
use crate::utils::{path_to_storage, style};
use crate::{env::get_tool_config, output::SnapshotPrinter};
use crate::{
    env::{
        memoize_snapshot_file, snapshot_update_behavior, OutputBehavior, SnapshotUpdateBehavior,
        ToolConfig,
    },
    snapshot::SnapshotKind,
};

lazy_static::lazy_static! {
    static ref TEST_NAME_COUNTERS: Mutex<BTreeMap<String, usize>> =
        Mutex::new(BTreeMap::new());
    static ref TEST_NAME_CLASH_DETECTION: Mutex<BTreeMap<String, bool>> =
        Mutex::new(BTreeMap::new());
    static ref INLINE_DUPLICATES: Mutex<BTreeSet<String>> =
        Mutex::new(BTreeSet::new());
}

thread_local! {
    static RECORDED_DUPLICATES: RefCell<Vec<BTreeMap<String, Snapshot>>> = RefCell::default()
}

// This macro is basically eprintln but without being captured and
// hidden by the test runner.
#[macro_export]
macro_rules! elog {
    () => (write!(std::io::stderr()).ok());
    ($($arg:tt)*) => ({
        writeln!(std::io::stderr(), $($arg)*).ok();
    })
}
#[cfg(feature = "glob")]
macro_rules! print_or_panic {
    ($fail_fast:expr, $($tokens:tt)*) => {{
        if (!$fail_fast) {
            eprintln!($($tokens)*);
            eprintln!();
        } else {
            panic!($($tokens)*);
        }
    }}
}

/// Special marker to use an automatic name.
///
/// This can be passed as a snapshot name in a macro to explicitly tell
/// insta to use the automatic name.  This is useful in ambiguous syntax
/// situations.
#[derive(Debug)]
pub struct AutoName;

impl From<AutoName> for ReferenceValue<'static> {
    fn from(_value: AutoName) -> ReferenceValue<'static> {
        ReferenceValue::File(None)
    }
}

impl From<Option<String>> for ReferenceValue<'static> {
    fn from(value: Option<String>) -> ReferenceValue<'static> {
        ReferenceValue::File(value.map(Cow::Owned))
    }
}

impl From<String> for ReferenceValue<'static> {
    fn from(value: String) -> ReferenceValue<'static> {
        ReferenceValue::File(Some(Cow::Owned(value)))
    }
}

impl<'a> From<Option<&'a str>> for ReferenceValue<'a> {
    fn from(value: Option<&'a str>) -> ReferenceValue<'a> {
        ReferenceValue::File(value.map(Cow::Borrowed))
    }
}

impl<'a> From<&'a str> for ReferenceValue<'a> {
    fn from(value: &'a str) -> ReferenceValue<'a> {
        ReferenceValue::File(Some(Cow::Borrowed(value)))
    }
}

#[derive(Debug)]
/// A reference to a snapshot
pub enum ReferenceValue<'a> {
    /// A file snapshot, where the inner value is the snapshot name.
    File(Option<Cow<'a, str>>),
    /// An inline snapshot, where the inner value is the snapshot contents.
    Inline(&'a str),
}

fn is_doctest(function_name: &str) -> bool {
    function_name.starts_with("rust_out::main::_doctest")
}

fn detect_snapshot_name(function_name: &str, module_path: &str) -> Result<String, &'static str> {
    // clean test name first
    let name = function_name.rsplit("::").next().unwrap();

    let (name, test_prefixed) = if let Some(stripped) = name.strip_prefix("test_") {
        (stripped, true)
    } else {
        (name, false)
    };

    // next check if we need to add a suffix
    let name = add_suffix_to_snapshot_name(Cow::Borrowed(name));
    let key = format!("{}::{}", module_path.replace("::", "__"), name);

    // because fn foo and fn test_foo end up with the same snapshot name we
    // make sure we detect this here and raise an error.
    let mut name_clash_detection = TEST_NAME_CLASH_DETECTION
        .lock()
        .unwrap_or_else(|x| x.into_inner());
    match name_clash_detection.get(&key) {
        None => {
            name_clash_detection.insert(key.clone(), test_prefixed);
        }
        Some(&was_test_prefixed) => {
            if was_test_prefixed != test_prefixed {
                panic!(
                    "Insta snapshot name clash detected between '{}' \
                     and 'test_{}' in '{}'. Rename one function.",
                    name, name, module_path
                );
            }
        }
    }

    // The rest of the code just deals with duplicates, which we in some
    // cases do not want to guard against.
    if allow_duplicates() {
        return Ok(name.to_string());
    }

    // if the snapshot name clashes we need to increment a counter.
    // we really do not care about poisoning here.
    let mut counters = TEST_NAME_COUNTERS.lock().unwrap_or_else(|x| x.into_inner());
    let test_idx = counters.get(&key).cloned().unwrap_or(0) + 1;
    let rv = if test_idx == 1 {
        name.to_string()
    } else {
        format!("{}-{}", name, test_idx)
    };
    counters.insert(key, test_idx);

    Ok(rv)
}

/// If there is a suffix on the settings, append it to the snapshot name.
fn add_suffix_to_snapshot_name(name: Cow<'_, str>) -> Cow<'_, str> {
    Settings::with(|settings| {
        settings
            .snapshot_suffix()
            .map(|suffix| Cow::Owned(format!("{}@{}", name, suffix)))
            .unwrap_or_else(|| name)
    })
}

fn get_snapshot_filename(
    module_path: &str,
    assertion_file: &str,
    snapshot_name: &str,
    cargo_workspace: &Path,
    base: &str,
    is_doctest: bool,
) -> PathBuf {
    let root = Path::new(cargo_workspace);
    let base = Path::new(base);
    Settings::with(|settings| {
        root.join(base.parent().unwrap())
            .join(settings.snapshot_path())
            .join({
                use std::fmt::Write;
                let mut f = String::new();
                if settings.prepend_module_to_snapshot() {
                    if is_doctest {
                        write!(
                            &mut f,
                            "doctest_{}__",
                            Path::new(assertion_file)
                                .file_name()
                                .unwrap()
                                .to_string_lossy()
                                .replace('.', "_")
                        )
                        .unwrap();
                    } else {
                        write!(&mut f, "{}__", module_path.replace("::", "__")).unwrap();
                    }
                }
                write!(
                    &mut f,
                    "{}.snap",
                    snapshot_name.replace(&['/', '\\'][..], "__")
                )
                .unwrap();
                f
            })
    })
}

/// The context around a snapshot, such as the reference value, location, etc.
/// (but not including the generated value). Responsible for saving the
/// snapshot.
#[derive(Debug)]
struct SnapshotAssertionContext<'a> {
    tool_config: Arc<ToolConfig>,
    workspace: &'a Path,
    module_path: &'a str,
    snapshot_name: Option<Cow<'a, str>>,
    snapshot_file: Option<PathBuf>,
    duplication_key: Option<String>,
    old_snapshot: Option<Snapshot>,
    pending_snapshots_path: Option<PathBuf>,
    assertion_file: &'a str,
    assertion_line: u32,
    is_doctest: bool,
}

impl<'a> SnapshotAssertionContext<'a> {
    fn prepare(
        refval: ReferenceValue<'a>,
        workspace: &'a Path,
        function_name: &'a str,
        module_path: &'a str,
        assertion_file: &'a str,
        assertion_line: u32,
    ) -> Result<SnapshotAssertionContext<'a>, Box<dyn Error>> {
        let tool_config = get_tool_config(workspace);
        let snapshot_name;
        let mut duplication_key = None;
        let mut snapshot_file = None;
        let mut old_snapshot = None;
        let mut pending_snapshots_path = None;
        let is_doctest = is_doctest(function_name);

        match refval {
            ReferenceValue::File(name) => {
                let name = match name {
                    Some(name) => add_suffix_to_snapshot_name(name),
                    None => {
                        if is_doctest {
                            panic!("Cannot determine reliable names for snapshot in doctests.  Please use explicit names instead.");
                        }
                        detect_snapshot_name(function_name, module_path)
                            .unwrap()
                            .into()
                    }
                };
                if allow_duplicates() {
                    duplication_key = Some(format!("named:{}|{}", module_path, name));
                }
                let file = get_snapshot_filename(
                    module_path,
                    assertion_file,
                    &name,
                    workspace,
                    assertion_file,
                    is_doctest,
                );
                if fs::metadata(&file).is_ok() {
                    old_snapshot = Some(Snapshot::from_file(&file)?);
                }
                snapshot_name = Some(name);
                snapshot_file = Some(file);
            }
            ReferenceValue::Inline(contents) => {
                if allow_duplicates() {
                    duplication_key = Some(format!(
                        "inline:{}|{}|{}",
                        function_name, assertion_file, assertion_line
                    ));
                } else {
                    prevent_inline_duplicate(function_name, assertion_file, assertion_line);
                }
                snapshot_name = detect_snapshot_name(function_name, module_path)
                    .ok()
                    .map(Cow::Owned);
                let mut pending_file = workspace.join(assertion_file);
                pending_file.set_file_name(format!(
                    ".{}.pending-snap",
                    pending_file
                        .file_name()
                        .expect("no filename")
                        .to_str()
                        .expect("non unicode filename")
                ));
                pending_snapshots_path = Some(pending_file);
                old_snapshot = Some(Snapshot::from_components(
                    module_path.replace("::", "__"),
                    None,
                    MetaData::default(),
                    SnapshotContents::new(contents.to_string(), SnapshotKind::Inline),
                ));
            }
        };

        Ok(SnapshotAssertionContext {
            tool_config,
            workspace,
            module_path,
            snapshot_name,
            snapshot_file,
            old_snapshot,
            pending_snapshots_path,
            assertion_file,
            assertion_line,
            duplication_key,
            is_doctest,
        })
    }

    /// Given a path returns the local path within the workspace.
    pub fn localize_path(&self, p: &Path) -> Option<PathBuf> {
        let workspace = self.workspace.canonicalize().ok()?;
        let p = self.workspace.join(p).canonicalize().ok()?;
        p.strip_prefix(&workspace).ok().map(|x| x.to_path_buf())
    }

    /// Creates the new snapshot from input values.
    pub fn new_snapshot(&self, contents: SnapshotContents, expr: &str) -> Snapshot {
        Snapshot::from_components(
            self.module_path.replace("::", "__"),
            self.snapshot_name.as_ref().map(|x| x.to_string()),
            Settings::with(|settings| MetaData {
                source: Some(path_to_storage(Path::new(self.assertion_file))),
                assertion_line: Some(self.assertion_line),
                description: settings.description().map(Into::into),
                expression: if settings.omit_expression() {
                    None
                } else {
                    Some(expr.to_string())
                },
                info: settings.info().map(ToOwned::to_owned),
                input_file: settings
                    .input_file()
                    .and_then(|x| self.localize_path(x))
                    .map(|x| path_to_storage(&x)),
            }),
            contents,
        )
    }

    /// Cleanup logic for passing snapshots.
    pub fn cleanup_passing(&self) -> Result<(), Box<dyn Error>> {
        // let's just make sure there are no more pending files lingering
        // around.
        if let Some(ref snapshot_file) = self.snapshot_file {
            let snapshot_file = snapshot_file.clone().with_extension("snap.new");
            fs::remove_file(snapshot_file).ok();
        }

        // and add a null pending snapshot to a pending snapshot file if needed
        if let Some(ref pending_snapshots) = self.pending_snapshots_path {
            if fs::metadata(pending_snapshots).is_ok() {
                PendingInlineSnapshot::new(None, None, self.assertion_line)
                    .save(pending_snapshots)?;
            }
        }
        Ok(())
    }

    /// Writes the changes of the snapshot back.
    pub fn update_snapshot(
        &self,
        new_snapshot: Snapshot,
    ) -> Result<SnapshotUpdateBehavior, Box<dyn Error>> {
        let unseen = self
            .snapshot_file
            .as_ref()
            .map_or(false, |x| fs::metadata(x).is_ok());
        let should_print = self.tool_config.output_behavior() != OutputBehavior::Nothing;
        let snapshot_update = snapshot_update_behavior(&self.tool_config, unseen);

        // If snapshot_update is `InPlace` and we have an inline snapshot, then
        // use `NewFile`, since we can't use `InPlace` for inline. `cargo-insta`
        // then accepts all snapshots at the end of the test.

        let snapshot_update =
            if snapshot_update == SnapshotUpdateBehavior::InPlace && self.snapshot_file.is_none() {
                SnapshotUpdateBehavior::NewFile
            } else {
                snapshot_update
            };

        match snapshot_update {
            SnapshotUpdateBehavior::InPlace => {
                if let Some(ref snapshot_file) = self.snapshot_file {
                    new_snapshot.save(snapshot_file)?;
                    if should_print {
                        elog!(
                            "{} {}",
                            if unseen {
                                style("created previously unseen snapshot").green()
                            } else {
                                style("updated snapshot").green()
                            },
                            style(snapshot_file.display()).cyan().underlined(),
                        );
                    }
                } else {
                    // Checked self.snapshot_file.is_none() above
                    unreachable!()
                }
            }
            SnapshotUpdateBehavior::NewFile => {
                if let Some(ref snapshot_file) = self.snapshot_file {
                    // File snapshot
                    let new_path = new_snapshot.save_new(snapshot_file)?;
                    if should_print {
                        elog!(
                            "{} {}",
                            style("stored new snapshot").green(),
                            style(new_path.display()).cyan().underlined(),
                        );
                    }
                } else if self.is_doctest {
                    if should_print {
                        elog!(
                            "{}",
                            style("warning: cannot update inline snapshots in doctests")
                                .red()
                                .bold(),
                        );
                    }
                } else {
                    PendingInlineSnapshot::new(
                        Some(new_snapshot),
                        self.old_snapshot.clone(),
                        self.assertion_line,
                    )
                    .save(self.pending_snapshots_path.as_ref().unwrap())?;
                }
            }
            SnapshotUpdateBehavior::NoUpdate => {}
        }

        Ok(snapshot_update)
    }

    /// This prints the information about the snapshot
    fn print_snapshot_info(&self, new_snapshot: &Snapshot) {
        let mut printer = SnapshotPrinter::new(
            self.cargo_workspace.as_path(),
            self.old_snapshot.as_ref(),
            new_snapshot,
        );
<<<<<<< HEAD
    }
    set.insert(key);
}

/// This prints the information about the snapshot
fn print_snapshot_info(ctx: &SnapshotAssertionContext, new_snapshot: &Snapshot) {
    let mut printer = SnapshotPrinter::new(ctx.workspace, ctx.old_snapshot.as_ref(), new_snapshot);
    printer.set_line(Some(ctx.assertion_line));
    printer.set_snapshot_file(ctx.snapshot_file.as_deref());
    printer.set_title(Some("Snapshot Summary"));
    printer.set_show_info(true);
    match ctx.tool_config.output_behavior() {
        OutputBehavior::Summary => {
            printer.print();
        }
        OutputBehavior::Diff => {
            printer.set_show_diff(true);
            printer.print();
=======
        printer.set_line(Some(self.assertion_line));
        printer.set_snapshot_file(self.snapshot_file.as_deref());
        printer.set_title(Some("Snapshot Summary"));
        printer.set_show_info(true);
        match self.tool_config.output_behavior() {
            OutputBehavior::Summary => {
                printer.print();
            }
            OutputBehavior::Diff => {
                printer.set_show_diff(true);
                printer.print();
            }
            _ => {}
>>>>>>> ed63aa9b
        }
    }

    /// Finalizes the assertion when the snapshot comparison fails, potentially
    /// panicking to fail the test
    fn finalize(&self, update_result: SnapshotUpdateBehavior) {
        // if we are in glob mode, we want to adjust the finalization
        // so that we do not show the hints immediately.
        let fail_fast = {
            #[cfg(feature = "glob")]
            {
                if let Some(top) = crate::glob::GLOB_STACK.lock().unwrap().last() {
                    top.fail_fast
                } else {
                    true
                }
            }
            #[cfg(not(feature = "glob"))]
            {
                true
            }
        };

        if fail_fast
            && update_result == SnapshotUpdateBehavior::NewFile
            && self.tool_config.output_behavior() != OutputBehavior::Nothing
            && !self.is_doctest
        {
            println!(
                "{hint}",
                hint = style("To update snapshots run `cargo insta review`").dim(),
            );
        }

        if update_result != SnapshotUpdateBehavior::InPlace && !self.tool_config.force_pass() {
            if fail_fast && self.tool_config.output_behavior() != OutputBehavior::Nothing {
                let msg = if env::var("INSTA_CARGO_INSTA") == Ok("1".to_string()) {
                    "Stopped on the first failure."
                } else {
                    "Stopped on the first failure. Run `cargo insta test` to run all snapshots."
                };
                println!("{hint}", hint = style(msg).dim(),);
            }

            // if we are in glob mode, count the failures and print the
            // errors instead of panicking.  The glob will then panic at
            // the end.
            #[cfg(feature = "glob")]
            {
                let mut stack = crate::glob::GLOB_STACK.lock().unwrap();
                if let Some(glob_collector) = stack.last_mut() {
                    glob_collector.failed += 1;
                    if update_result == SnapshotUpdateBehavior::NewFile
                        && self.tool_config.output_behavior() != OutputBehavior::Nothing
                    {
                        glob_collector.show_insta_hint = true;
                    }

                    print_or_panic!(
                        fail_fast,
                        "snapshot assertion from glob for '{}' failed in line {}",
                        self.snapshot_name.as_deref().unwrap_or("unnamed snapshot"),
                        self.assertion_line
                    );
                    return;
                }
            }

            panic!(
                "snapshot assertion for '{}' failed in line {}",
                self.snapshot_name.as_deref().unwrap_or("unnamed snapshot"),
                self.assertion_line
            );
        }
    }
}

fn prevent_inline_duplicate(function_name: &str, assertion_file: &str, assertion_line: u32) {
    let key = format!("{}|{}|{}", function_name, assertion_file, assertion_line);
    let mut set = INLINE_DUPLICATES.lock().unwrap();
    if set.contains(&key) {
        // drop the lock so we don't poison it
        drop(set);
        panic!(
            "Insta does not allow inline snapshot assertions in loops. \
            Wrap your assertions in allow_duplicates! to change this."
        );
    }
    set.insert(key);
}

fn record_snapshot_duplicate(
    results: &mut BTreeMap<String, Snapshot>,
    snapshot: &Snapshot,
    ctx: &SnapshotAssertionContext,
) {
    let key = ctx.duplication_key.as_deref().unwrap();
    if let Some(prev_snapshot) = results.get(key) {
        if prev_snapshot.contents() != snapshot.contents() {
            println!("Snapshots in allow-duplicates block do not match.");
            let mut printer = SnapshotPrinter::new(ctx.workspace, Some(prev_snapshot), snapshot);
            printer.set_line(Some(ctx.assertion_line));
            printer.set_snapshot_file(ctx.snapshot_file.as_deref());
            printer.set_title(Some("Differences in Block"));
            printer.set_snapshot_hints("previous assertion", "current assertion");
            if ctx.tool_config.output_behavior() == OutputBehavior::Diff {
                printer.set_show_diff(true);
            }
            printer.print();
            panic!(
                "snapshot assertion for '{}' failed in line {}. Result \
                    does not match previous snapshot in allow-duplicates block.",
                ctx.snapshot_name.as_deref().unwrap_or("unnamed snapshot"),
                ctx.assertion_line
            );
        }
    } else {
        results.insert(key.to_string(), snapshot.clone());
    }
}

/// Do we allow recording of duplicates?
fn allow_duplicates() -> bool {
    RECORDED_DUPLICATES.with(|x| !x.borrow().is_empty())
}

/// Helper function to support perfect duplicate detection.
pub fn with_allow_duplicates<R, F>(f: F) -> R
where
    F: FnOnce() -> R,
{
    RECORDED_DUPLICATES.with(|x| x.borrow_mut().push(BTreeMap::new()));
    let rv = std::panic::catch_unwind(std::panic::AssertUnwindSafe(f));
    RECORDED_DUPLICATES.with(|x| x.borrow_mut().pop().unwrap());
    match rv {
        Ok(rv) => rv,
        Err(payload) => std::panic::resume_unwind(payload),
    }
}

/// This function is invoked from the macros to run the main assertion logic.
///
/// This will create the assertion context, run the main logic to assert
/// on snapshots and write changes to the pending snapshot files.  It will
/// also print the necessary bits of information to the output and fail the
/// assertion with a panic if needed.
#[allow(clippy::too_many_arguments)]
pub fn assert_snapshot(
    refval: ReferenceValue,
    new_snapshot_value: &str,
    workspace: &Path,
    function_name: &str,
    module_path: &str,
    assertion_file: &str,
    assertion_line: u32,
    expr: &str,
) -> Result<(), Box<dyn Error>> {
    let ctx = SnapshotAssertionContext::prepare(
        refval,
        workspace,
        function_name,
        module_path,
        assertion_file,
        assertion_line,
    )?;

    // apply filters if they are available
    #[cfg(feature = "filters")]
    let new_snapshot_value =
        Settings::with(|settings| settings.filters().apply_to(new_snapshot_value));

    let kind = match ctx.snapshot_file {
        Some(_) => SnapshotKind::File,
        None => SnapshotKind::Inline,
    };
    let new_snapshot =
        ctx.new_snapshot(SnapshotContents::new(new_snapshot_value.into(), kind), expr);

    // memoize the snapshot file if requested, as part of potentially removing unreferenced snapshots
    if let Some(ref snapshot_file) = ctx.snapshot_file {
        memoize_snapshot_file(snapshot_file);
    }

    // If we allow assertion with duplicates, we record the duplicate now.  This will
    // in itself fail the assertion if the previous visit of the same assertion macro
    // did not yield the same result.
    RECORDED_DUPLICATES.with(|x| {
        if let Some(results) = x.borrow_mut().last_mut() {
            record_snapshot_duplicate(results, &new_snapshot, &ctx);
        }
    });

    let pass = ctx
        .old_snapshot
        .as_ref()
        .map(|x| {
            if ctx.tool_config.require_full_match() {
                x.matches_fully(&new_snapshot)
            } else {
                x.matches(&new_snapshot)
            }
        })
        .unwrap_or(false);

    if pass {
        ctx.cleanup_passing()?;

        if matches!(
            ctx.tool_config.snapshot_update(),
            crate::env::SnapshotUpdate::Force
        ) {
            // Avoid creating new files if contents match exactly. In
            // particular, this would otherwise create lots of unneeded files
            // for inline snapshots
            let matches_fully = &ctx
                .old_snapshot
                .as_ref()
                .map(|x| x.matches_fully(&new_snapshot))
                .unwrap_or(false);
            if !matches_fully {
                ctx.update_snapshot(new_snapshot)?;
            }
        }
    // otherwise print information and update snapshots.
    } else {
        ctx.print_snapshot_info(&new_snapshot);
        let update_result = ctx.update_snapshot(new_snapshot)?;
        ctx.finalize(update_result);
    }

    Ok(())
}

/// Test snapshots in doctests.
///
/// ```
/// // this is only working on newer rust versions
/// extern crate rustc_version;
/// use rustc_version::{Version, version};
/// if version().unwrap() > Version::parse("1.72.0").unwrap() {
///     insta::assert_debug_snapshot!("named", vec![1, 2, 3, 4, 5]);
/// }
/// ```
///
/// ```should_panic
/// insta::assert_debug_snapshot!(vec![1, 2, 3, 4, 5]);
/// ```
///
/// ```
/// let some_string = "Coucou je suis un joli bug";
/// insta::assert_snapshot!(some_string, @"Coucou je suis un joli bug");
/// ```
///
/// ```
/// let some_string = "Coucou je suis un joli bug";
/// insta::assert_snapshot!(some_string, @"Coucou je suis un joli bug");
/// ```
const _DOCTEST1: bool = false;<|MERGE_RESOLUTION|>--- conflicted
+++ resolved
@@ -453,31 +453,8 @@
 
     /// This prints the information about the snapshot
     fn print_snapshot_info(&self, new_snapshot: &Snapshot) {
-        let mut printer = SnapshotPrinter::new(
-            self.cargo_workspace.as_path(),
-            self.old_snapshot.as_ref(),
-            new_snapshot,
-        );
-<<<<<<< HEAD
-    }
-    set.insert(key);
-}
-
-/// This prints the information about the snapshot
-fn print_snapshot_info(ctx: &SnapshotAssertionContext, new_snapshot: &Snapshot) {
-    let mut printer = SnapshotPrinter::new(ctx.workspace, ctx.old_snapshot.as_ref(), new_snapshot);
-    printer.set_line(Some(ctx.assertion_line));
-    printer.set_snapshot_file(ctx.snapshot_file.as_deref());
-    printer.set_title(Some("Snapshot Summary"));
-    printer.set_show_info(true);
-    match ctx.tool_config.output_behavior() {
-        OutputBehavior::Summary => {
-            printer.print();
-        }
-        OutputBehavior::Diff => {
-            printer.set_show_diff(true);
-            printer.print();
-=======
+        let mut printer =
+            SnapshotPrinter::new(self.workspace, self.old_snapshot.as_ref(), new_snapshot);
         printer.set_line(Some(self.assertion_line));
         printer.set_snapshot_file(self.snapshot_file.as_deref());
         printer.set_title(Some("Snapshot Summary"));
@@ -491,7 +468,6 @@
                 printer.print();
             }
             _ => {}
->>>>>>> ed63aa9b
         }
     }
 
