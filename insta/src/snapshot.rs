--- conflicted
+++ resolved
@@ -810,7 +810,6 @@
     }
 }
 
-<<<<<<< HEAD
 fn build_binary_path(extension: &str, path: impl Into<PathBuf>) -> PathBuf {
     let path = path.into();
     let mut new_extension = path.extension().unwrap().to_os_string();
@@ -818,7 +817,8 @@
     new_extension.push(extension);
 
     path.with_extension(new_extension)
-=======
+}
+
 /// The number of `#` we need to surround a raw string literal with.
 fn required_hashes(text: &str) -> usize {
     let splits = text.split('"');
@@ -845,7 +845,6 @@
     assert_snapshot!(required_hashes("####"), @"0");
     assert_snapshot!(required_hashes(r###"\"\"##\"\""###), @"3");
     assert_snapshot!(required_hashes(r###"r"#"Raw string"#""###), @"2");
->>>>>>> e0d12241
 }
 
 fn count_leading_spaces(value: &str) -> usize {
@@ -977,60 +976,42 @@
 a
 b"[1..];
     assert_eq!(
-<<<<<<< HEAD
         SnapshotContents::String(SnapshotContentsString(t.to_string()))
             .to_inline(0)
             .unwrap(),
-        r##"r#"
-=======
-        SnapshotContents::new("\na\nb".to_string(), SnapshotKind::Inline).to_inline(0),
         r##"r"
->>>>>>> e0d12241
 a
 b
 ""##
     );
 
     assert_eq!(
-<<<<<<< HEAD
         SnapshotContents::String(SnapshotContentsString("a\nb".to_string()))
             .to_inline(4)
             .unwrap(),
-        r##"r#"
-=======
-        SnapshotContents::new("a\nb".to_string(), SnapshotKind::Inline).to_inline(4),
         r##"r"
->>>>>>> e0d12241
     a
     b
     ""##
     );
 
     assert_eq!(
-<<<<<<< HEAD
         SnapshotContents::String(SnapshotContentsString("\n    a\n    b".to_string()))
             .to_inline(0)
             .unwrap(),
-        r##"r#"
-=======
+        r##"r"
         SnapshotContents::new("\n    a\n    b".to_string(), SnapshotKind::Inline).to_inline(0),
         r##"r"
->>>>>>> e0d12241
 a
 b
 ""##
     );
 
     assert_eq!(
-<<<<<<< HEAD
         SnapshotContents::String(SnapshotContentsString("\na\n\nb".to_string()))
             .to_inline(4)
             .unwrap(),
-        r##"r#"
-=======
-        SnapshotContents::new("\na\n\nb".to_string(), SnapshotKind::Inline).to_inline(4),
         r##"r"
->>>>>>> e0d12241
     a
 
     b
@@ -1064,15 +1045,10 @@
     );
 
     assert_eq!(
-<<<<<<< HEAD
         SnapshotContents::String(SnapshotContentsString("a\n\\###b".to_string()))
             .to_inline(0)
             .unwrap(),
-        r#####"r####"
-=======
-        SnapshotContents::new("a\n\\###b".to_string(), SnapshotKind::Inline).to_inline(0),
         r#####"r"
->>>>>>> e0d12241
 a
 \###b
 ""#####
@@ -1089,7 +1065,7 @@
             r#"
    1
    2
-   "#
+   "#,
         ),
         r###"
 1
