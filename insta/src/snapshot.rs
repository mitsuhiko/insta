use std::env;
use std::error::Error;
use std::fs;
use std::io::{BufRead, BufReader, Write};
use std::path::{Path, PathBuf};
use std::time::{SystemTime, UNIX_EPOCH};
use std::{borrow::Cow, fmt};

use crate::content::{self, json, yaml, Content};

lazy_static::lazy_static! {
    static ref RUN_ID: String = {
        if let Ok(run_id) = env::var("NEXTEST_RUN_ID") {
            run_id
        } else {
            let d = SystemTime::now().duration_since(UNIX_EPOCH).unwrap();
            format!("{}-{}", d.as_secs(), d.subsec_nanos())
        }
    };
}

/// Holds a pending inline snapshot loaded from a json file or read from an assert
/// macro (doesn't write to the rust file, which is done by `cargo-insta`)
#[derive(Debug)]
pub struct PendingInlineSnapshot {
    pub run_id: String,
    pub line: u32,
    pub new: Option<Snapshot>,
    pub old: Option<Snapshot>,
}

impl PendingInlineSnapshot {
    pub fn new(new: Option<Snapshot>, old: Option<Snapshot>, line: u32) -> PendingInlineSnapshot {
        PendingInlineSnapshot {
            new,
            old,
            line,
            run_id: RUN_ID.clone(),
        }
    }

    #[cfg(feature = "_cargo_insta_internal")]
    pub fn load_batch(p: &Path) -> Result<Vec<PendingInlineSnapshot>, Box<dyn Error>> {
        let contents =
            fs::read_to_string(p).map_err(|e| content::Error::FileIo(e, p.to_path_buf()))?;

        let mut rv: Vec<Self> = contents
            .lines()
            .map(|line| {
                let value = yaml::parse_str(line, p)?;
                Self::from_content(value)
            })
            .collect::<Result<_, Box<dyn Error>>>()?;

        // remove all but the last run
        if let Some(last_run_id) = rv.last().map(|x| x.run_id.clone()) {
            rv.retain(|x| x.run_id == last_run_id);
        }

        Ok(rv)
    }

    #[cfg(feature = "_cargo_insta_internal")]
    pub fn save_batch(p: &Path, batch: &[PendingInlineSnapshot]) -> Result<(), Box<dyn Error>> {
        fs::remove_file(p).ok();
        for snap in batch {
            snap.save(p)?;
        }
        Ok(())
    }

    pub fn save(&self, p: &Path) -> Result<(), Box<dyn Error>> {
        let mut f = fs::OpenOptions::new().create(true).append(true).open(p)?;
        let mut s = json::to_string(&self.as_content());
        s.push('\n');
        f.write_all(s.as_bytes())?;
        Ok(())
    }

    #[cfg(feature = "_cargo_insta_internal")]
    fn from_content(content: Content) -> Result<PendingInlineSnapshot, Box<dyn Error>> {
        if let Content::Map(map) = content {
            let mut run_id = None;
            let mut line = None;
            let mut old = None;
            let mut new = None;

            for (key, value) in map.into_iter() {
                match key.as_str() {
                    Some("run_id") => run_id = value.as_str().map(|x| x.to_string()),
                    Some("line") => line = value.as_u64().map(|x| x as u32),
                    Some("old") if !value.is_nil() => {
                        old = Some(Snapshot::from_content(value, SnapshotKind::Inline)?)
                    }
                    Some("new") if !value.is_nil() => {
                        new = Some(Snapshot::from_content(value, SnapshotKind::Inline)?)
                    }
                    _ => {}
                }
            }

            Ok(PendingInlineSnapshot {
                run_id: run_id.ok_or(content::Error::MissingField)?,
                line: line.ok_or(content::Error::MissingField)?,
                new,
                old,
            })
        } else {
            Err(content::Error::UnexpectedDataType.into())
        }
    }

    fn as_content(&self) -> Content {
        let fields = vec![
            ("run_id", Content::from(self.run_id.as_str())),
            ("line", Content::from(self.line)),
            (
                "new",
                match &self.new {
                    Some(snap) => snap.as_content(),
                    None => Content::None,
                },
            ),
            (
                "old",
                match &self.old {
                    Some(snap) => snap.as_content(),
                    None => Content::None,
                },
            ),
        ];

        Content::Struct("PendingInlineSnapshot", fields)
    }
}

/// Snapshot metadata information.
#[derive(Debug, Default, Clone, PartialEq)]
pub struct MetaData {
    /// The source file (relative to workspace root).
    pub(crate) source: Option<String>,
    /// The source line, if available. This is used by pending snapshots, but trimmed
    /// before writing to the final `.snap` files in [`MetaData::trim_for_persistence`].
    pub(crate) assertion_line: Option<u32>,
    /// Optional human readable (non formatted) snapshot description.
    pub(crate) description: Option<String>,
    /// Optionally the expression that created the snapshot.
    pub(crate) expression: Option<String>,
    /// An optional arbitrary structured info object.
    pub(crate) info: Option<Content>,
    /// Reference to the input file.
    pub(crate) input_file: Option<String>,
}

impl MetaData {
    /// Returns the absolute source path.
    pub fn source(&self) -> Option<&str> {
        self.source.as_deref()
    }

    /// Returns the assertion line.
    pub fn assertion_line(&self) -> Option<u32> {
        self.assertion_line
    }

    /// Returns the expression that created the snapshot.
    pub fn expression(&self) -> Option<&str> {
        self.expression.as_deref()
    }

    /// Returns the description that created the snapshot.
    pub fn description(&self) -> Option<&str> {
        self.description.as_deref().filter(|x| !x.is_empty())
    }

    /// Returns the embedded info.
    #[doc(hidden)]
    pub fn private_info(&self) -> Option<&Content> {
        self.info.as_ref()
    }

    /// Returns the relative source path.
    pub fn get_relative_source(&self, base: &Path) -> Option<PathBuf> {
        self.source.as_ref().map(|source| {
            base.join(source)
                .canonicalize()
                .ok()
                .and_then(|s| s.strip_prefix(base).ok().map(|x| x.to_path_buf()))
                .unwrap_or_else(|| base.to_path_buf())
        })
    }

    /// Returns the input file reference.
    pub fn input_file(&self) -> Option<&str> {
        self.input_file.as_deref()
    }

    fn from_content(content: Content) -> Result<MetaData, Box<dyn Error>> {
        if let Content::Map(map) = content {
            let mut source = None;
            let mut assertion_line = None;
            let mut description = None;
            let mut expression = None;
            let mut info = None;
            let mut input_file = None;

            for (key, value) in map.into_iter() {
                match key.as_str() {
                    Some("source") => source = value.as_str().map(|x| x.to_string()),
                    Some("assertion_line") => assertion_line = value.as_u64().map(|x| x as u32),
                    Some("description") => description = value.as_str().map(Into::into),
                    Some("expression") => expression = value.as_str().map(Into::into),
                    Some("info") if !value.is_nil() => info = Some(value),
                    Some("input_file") => input_file = value.as_str().map(Into::into),
                    _ => {}
                }
            }

            Ok(MetaData {
                source,
                assertion_line,
                description,
                expression,
                info,
                input_file,
            })
        } else {
            Err(content::Error::UnexpectedDataType.into())
        }
    }

    fn as_content(&self) -> Content {
        let mut fields = Vec::new();
        if let Some(source) = self.source.as_deref() {
            fields.push(("source", Content::from(source)));
        }
        if let Some(line) = self.assertion_line {
            fields.push(("assertion_line", Content::from(line)));
        }
        if let Some(description) = self.description.as_deref() {
            fields.push(("description", Content::from(description)));
        }
        if let Some(expression) = self.expression.as_deref() {
            fields.push(("expression", Content::from(expression)));
        }
        if let Some(info) = &self.info {
            fields.push(("info", info.to_owned()));
        }
        if let Some(input_file) = self.input_file.as_deref() {
            fields.push(("input_file", Content::from(input_file)));
        }

        Content::Struct("MetaData", fields)
    }

    /// Trims the metadata of fields that we don't save to `.snap` files (those
    /// we only use for display while reviewing)
    fn trim_for_persistence(&self) -> Cow<'_, MetaData> {
        // TODO: in order for `--require-full-match` to work on inline snapshots
        // without cargo-insta, we need to trim all fields if there's an inline
        // snapshot. But we don't know that from here (notably
        // `self.input_file.is_none()` is not a correct approach). Given that
        // `--require-full-match` is experimental and we're working on making
        // inline & file snapshots more coherent, I'm leaving this as is for
        // now.
        if self.assertion_line.is_some() {
            let mut rv = self.clone();
            rv.assertion_line = None;
            Cow::Owned(rv)
        } else {
            Cow::Borrowed(self)
        }
    }
}

#[derive(Debug, Clone, Copy)]
pub enum SnapshotKind {
    Inline,
    File,
}

/// A helper to work with stored snapshots.
#[derive(Debug, Clone)]
pub struct Snapshot {
    module_name: String,
    snapshot_name: Option<String>,
    metadata: MetaData,
    snapshot: SnapshotContents,
}

impl Snapshot {
    /// Loads a snapshot from a file.
    pub fn from_file(p: &Path) -> Result<Snapshot, Box<dyn Error>> {
        let mut f = BufReader::new(fs::File::open(p)?);
        let mut buf = String::new();

        f.read_line(&mut buf)?;

        // yaml format
        let metadata = if buf.trim_end() == "---" {
            loop {
                let read = f.read_line(&mut buf)?;
                if read == 0 {
                    break;
                }
                if buf[buf.len() - read..].trim_end() == "---" {
                    buf.truncate(buf.len() - read);
                    break;
                }
            }
            let content = yaml::parse_str(&buf, p)?;
            MetaData::from_content(content)?
        // legacy format
        } else {
            let mut rv = MetaData::default();
            loop {
                buf.clear();
                let read = f.read_line(&mut buf)?;
                if read == 0 || buf.trim_end().is_empty() {
                    buf.truncate(buf.len() - read);
                    break;
                }
                let mut iter = buf.splitn(2, ':');
                if let Some(key) = iter.next() {
                    if let Some(value) = iter.next() {
                        let value = value.trim();
                        match key.to_lowercase().as_str() {
                            "expression" => rv.expression = Some(value.to_string()),
                            "source" => rv.source = Some(value.into()),
                            _ => {}
                        }
                    }
                }
            }
            crate::elog!("A snapshot uses an old snapshot format; please update it to the new format with `cargo insta test --force-update-snapshots --accept`.\n\nSnapshot is at: {}", p.to_string_lossy());
            rv
        };

        buf.clear();
        for (idx, line) in f.lines().enumerate() {
            let line = line?;
            if idx > 0 {
                buf.push('\n');
            }
            buf.push_str(&line);
        }

        let (snapshot_name, module_name) = names_of_path(p);

        Ok(Snapshot::from_components(
            module_name,
            Some(snapshot_name),
            metadata,
            SnapshotContents {
                contents: buf,
                kind: SnapshotKind::File,
            },
        ))
    }

    /// Creates an empty snapshot.
    pub(crate) fn from_components(
        module_name: String,
        snapshot_name: Option<String>,
        metadata: MetaData,
        snapshot: SnapshotContents,
    ) -> Snapshot {
        Snapshot {
            module_name,
            snapshot_name,
            metadata,
            snapshot,
        }
    }

    #[cfg(feature = "_cargo_insta_internal")]
    fn from_content(content: Content, kind: SnapshotKind) -> Result<Snapshot, Box<dyn Error>> {
        if let Content::Map(map) = content {
            let mut module_name = None;
            let mut snapshot_name = None;
            let mut metadata = None;
            let mut snapshot = None;

            for (key, value) in map.into_iter() {
                match key.as_str() {
                    Some("module_name") => module_name = value.as_str().map(|x| x.to_string()),
                    Some("snapshot_name") => snapshot_name = value.as_str().map(|x| x.to_string()),
                    Some("metadata") => metadata = Some(MetaData::from_content(value)?),
                    Some("snapshot") => {
                        snapshot = Some(SnapshotContents {
                            contents: value
                                .as_str()
                                .ok_or(content::Error::UnexpectedDataType)?
                                .to_string(),
                            kind,
                        });
                    }
                    _ => {}
                }
            }

            Ok(Snapshot {
                module_name: module_name.ok_or(content::Error::MissingField)?,
                snapshot_name,
                metadata: metadata.ok_or(content::Error::MissingField)?,
                snapshot: snapshot.ok_or(content::Error::MissingField)?,
            })
        } else {
            Err(content::Error::UnexpectedDataType.into())
        }
    }

    fn as_content(&self) -> Content {
        let mut fields = vec![("module_name", Content::from(self.module_name.as_str()))];
        if let Some(name) = self.snapshot_name.as_deref() {
            fields.push(("snapshot_name", Content::from(name)));
        }
        fields.push(("metadata", self.metadata.as_content()));
        fields.push(("snapshot", Content::from(self.snapshot.contents.as_str())));

        Content::Struct("Content", fields)
    }

    /// Returns the module name.
    pub fn module_name(&self) -> &str {
        &self.module_name
    }

    /// Returns the snapshot name.
    pub fn snapshot_name(&self) -> Option<&str> {
        self.snapshot_name.as_deref()
    }

    /// The metadata in the snapshot.
    pub fn metadata(&self) -> &MetaData {
        &self.metadata
    }

    /// The snapshot contents
    pub fn contents(&self) -> &SnapshotContents {
        &self.snapshot
    }

    /// Snapshot contents match another snapshot's.
    pub fn matches(&self, other: &Snapshot) -> bool {
        self.contents() == other.contents()
    }

    pub fn kind(&self) -> SnapshotKind {
        self.snapshot.kind
    }

    /// Both the exact snapshot contents and the persisted metadata match another snapshot's.
<<<<<<< HEAD
    pub fn matches_fully(&self, other: &Snapshot) -> bool {
        match self.kind() {
            SnapshotKind::File => {
                self.metadata.trim_for_persistence() == other.metadata.trim_for_persistence()
                    && self.contents().as_str_exact() == other.contents().as_str_exact()
            }
            SnapshotKind::Inline => {
                self.contents().as_str_exact() == other.contents().as_str_exact()
            }
        }
    }

    /// The snapshot contents as a String
    pub fn contents_str(&self) -> String {
=======
    // (could rename to `matches_exact` for consistency, after some current
    // pending merge requests are merged)
    pub fn matches_fully(&self, other: &Snapshot) -> bool {
        let contents_match_exact =
            self.contents().as_str_exact() == other.contents().as_str_exact();
        match self.kind() {
            SnapshotKind::File => {
                self.metadata.trim_for_persistence() == other.metadata.trim_for_persistence()
                    && contents_match_exact
            }
            SnapshotKind::Inline => contents_match_exact,
        }
    }

    /// The normalized snapshot contents as a String
    pub fn contents_string(&self) -> String {
>>>>>>> daae9f64
        self.snapshot.to_string()
    }

    fn serialize_snapshot(&self, md: &MetaData) -> String {
        let mut buf = yaml::to_string(&md.as_content());
        buf.push_str("---\n");
<<<<<<< HEAD
        buf.push_str(self.contents_str().as_str());
=======
        buf.push_str(self.contents_string().as_str());
>>>>>>> daae9f64
        buf.push('\n');
        buf
    }

    fn save_with_metadata(&self, path: &Path, md: &MetaData) -> Result<(), Box<dyn Error>> {
        if let Some(folder) = path.parent() {
            fs::create_dir_all(folder)?;
        }

        let serialized_snapshot = self.serialize_snapshot(md);
        fs::write(path, serialized_snapshot)?;
        Ok(())
    }

    /// Saves the snapshot.
    ///
    /// Returns `true` if the snapshot was saved.  This will return `false` if there
    /// was already a snapshot with matching contents.
    #[doc(hidden)]
    pub fn save(&self, path: &Path) -> Result<(), Box<dyn Error>> {
        self.save_with_metadata(path, &self.metadata.trim_for_persistence())
    }

    /// Same as `save` but instead of writing a normal snapshot file this will write
    /// a `.snap.new` file with additional information.
    ///
    /// The name of the new snapshot file is returned.
    pub(crate) fn save_new(&self, path: &Path) -> Result<PathBuf, Box<dyn Error>> {
        let new_path = path.to_path_buf().with_extension("snap.new");
        self.save_with_metadata(&new_path, &self.metadata)?;
        Ok(new_path)
    }
}

/// The contents of a Snapshot
// Could be Cow, but I think limited savings
#[derive(Debug, Clone)]
pub struct SnapshotContents {
    contents: String,
    pub kind: SnapshotKind,
}

impl SnapshotContents {
    pub fn new(contents: String, kind: SnapshotKind) -> SnapshotContents {
<<<<<<< HEAD
=======
        // We could store a normalized version of the string as part of `new`;
        // it would avoid allocating a new `String` when we getting normalized
        // versions, which we may do a few times. (We want to store the
        // unnormalized version because it allows us to use `matches_fully`.)
>>>>>>> daae9f64
        SnapshotContents { contents, kind }
    }

    /// Returns the snapshot contents as string without any normalization.
    pub fn as_str_exact(&self) -> &str {
        self.contents.as_str()
    }

    /// Returns the string literal, including `#` delimiters, to insert into a
    /// Rust source file.
    pub fn to_inline(&self, indentation: usize) -> String {
        let contents = self.normalize();
        let mut out = String::new();

        // We don't technically need to escape on newlines, but it reduces diffs
        let is_escape = contents.contains(['\\', '"', '\n']);
        // Escape the string if needed, with `r#`, using with 1 more `#` than
        // the maximum number of existing contiguous `#`.
        let delimiter = if is_escape {
            let max_contiguous_hash = contents
                .split(|c| c != '#')
                .map(|group| group.len())
                .max()
                .unwrap_or(0);
            out.push('r');
            "#".repeat(max_contiguous_hash + 1)
        } else {
            "".to_string()
        };

        out.push_str(&delimiter);
        out.push('"');

        // if we have more than one line we want to change into the block
        // representation mode
        if contents.contains('\n') {
            out.extend(
                contents
                    .lines()
                    // newline needs to be at the start, since we don't want the end
                    // finishing with a newline - the closing suffix should be on the same line
                    .map(|l| {
                        format!(
                            "\n{:width$}{l}",
                            "",
                            width = if l.is_empty() { 0 } else { indentation },
                            l = l
                        )
                    })
                    // `lines` removes the final line ending - add back
                    .chain(Some(format!("\n{:width$}", "", width = indentation))),
            );
        } else {
            out.push_str(contents.as_str());
        }

        out.push('"');
        out.push_str(&delimiter);

        out
    }

    pub fn normalize(&self) -> String {
        let kind_specific_normalization = match self.kind {
            SnapshotKind::Inline => get_inline_snapshot_value(&self.contents),
            SnapshotKind::File => self.contents.clone(),
        };
        // Then this we do for both kinds
        let out = kind_specific_normalization
            .trim_start_matches(['\r', '\n'])
            .trim_end();
        let out = out.replace("\r\n", "\n");
        // Old inline snapshots have `---` at the start, so this strips that if
        // it exists. Soon we can start printing a warning and then eventually
        // remove it in the next version. (this will move into a
        // `normalize_legacy` method at some point)
        match out.strip_prefix("---\n") {
            Some(s) => s.to_string(),
            None => out,
        }
    }
}

impl fmt::Display for SnapshotContents {
    /// Returns the snapshot contents as string with surrounding whitespace removed.
    fn fmt(&self, f: &mut fmt::Formatter<'_>) -> fmt::Result {
        write!(f, "{}", self.normalize())
    }
}

impl PartialEq for SnapshotContents {
    fn eq(&self, other: &Self) -> bool {
        self.to_string() == other.to_string()
    }
}

fn count_leading_spaces(value: &str) -> usize {
    value.chars().take_while(|x| x.is_whitespace()).count()
}

fn min_indentation(snapshot: &str) -> usize {
    let lines = snapshot.trim_end().lines();

    if lines.clone().count() <= 1 {
        // not a multi-line string
        return 0;
    }

    lines
        .filter(|l| !l.is_empty())
        .map(count_leading_spaces)
        .min()
        .unwrap_or(0)
}

// Removes excess indentation, removes excess whitespace at start & end
// and changes newlines to \n.
fn normalize_inline_snapshot(snapshot: &str) -> String {
    let indentation = min_indentation(snapshot);
    snapshot
        .lines()
        .map(|l| l.get(indentation..).unwrap_or(""))
        .collect::<Vec<&str>>()
        .join("\n")
}

/// Extracts the module and snapshot name from a snapshot path
fn names_of_path(path: &Path) -> (String, String) {
    // The final part of the snapshot file name is the test name; the
    // initial parts are the module name
    let parts: Vec<&str> = path
        .file_stem()
        .unwrap()
        .to_str()
        .unwrap_or("")
        .rsplitn(2, "__")
        .collect();

    match parts.as_slice() {
        [snapshot_name, module_name] => (snapshot_name.to_string(), module_name.to_string()),
        [snapshot_name] => (snapshot_name.to_string(), String::new()),
        _ => (String::new(), "<unknown>".to_string()),
    }
}

#[test]
fn test_names_of_path() {
    assert_debug_snapshot!(
        names_of_path(Path::new("/src/snapshots/insta_tests__tests__name_foo.snap")), @r###"
    (
        "name_foo",
        "insta_tests__tests",
    )
    "###
    );
    assert_debug_snapshot!(
        names_of_path(Path::new("/src/snapshots/name_foo.snap")), @r###"
    (
        "name_foo",
        "",
    )
    "###
    );
    assert_debug_snapshot!(
        names_of_path(Path::new("foo/src/snapshots/go1.20.5.snap")), @r###"
    (
        "go1.20.5",
        "",
    )
    "###
    );
}

/// Helper function that returns the real inline snapshot value from a given
/// frozen value string.  If the string starts with the '⋮' character
/// (optionally prefixed by whitespace) the alternative serialization format
/// is picked which has slightly improved indentation semantics.
///
/// This also changes all newlines to \n
fn get_inline_snapshot_value(frozen_value: &str) -> String {
    // TODO: could move this into the SnapshotContents struct
    // (the only call site)

    if frozen_value.trim_start().starts_with('⋮') {
        crate::elog!("A snapshot uses an old snapshot format; please update it to the new format with `cargo insta test --force-update-snapshots --accept`.\n\nSnapshot is at: {}", frozen_value);

        // legacy format - retain so old snapshots still work
        let mut buf = String::new();
        let mut line_iter = frozen_value.lines();
        let mut indentation = 0;

        for line in &mut line_iter {
            let line_trimmed = line.trim_start();
            if line_trimmed.is_empty() {
                continue;
            }
            indentation = line.len() - line_trimmed.len();
            // 3 because '⋮' is three utf-8 bytes long
            buf.push_str(&line_trimmed[3..]);
            buf.push('\n');
            break;
        }

        for line in &mut line_iter {
            if let Some(prefix) = line.get(..indentation) {
                if !prefix.trim().is_empty() {
                    return "".to_string();
                }
            }
            if let Some(remainder) = line.get(indentation..) {
                if let Some(rest) = remainder.strip_prefix('⋮') {
                    buf.push_str(rest);
                    buf.push('\n');
                } else if remainder.trim().is_empty() {
                    continue;
                } else {
                    return "".to_string();
                }
            }
        }

        buf.trim_end().to_string()
    } else {
        normalize_inline_snapshot(frozen_value)
    }
}

#[test]
fn test_snapshot_contents() {
    use similar_asserts::assert_eq;
    assert_eq!(
        SnapshotContents::new("testing".to_string(), SnapshotKind::Inline).to_inline(0),
        r#""testing""#
    );

    assert_eq!(
        SnapshotContents::new("\na\nb".to_string(), SnapshotKind::Inline).to_inline(0),
        r##"r#"
a
b
"#"##
    );

    assert_eq!(
        SnapshotContents::new("a\nb".to_string(), SnapshotKind::Inline).to_inline(4),
        r##"r#"
    a
    b
    "#"##
    );

    assert_eq!(
        SnapshotContents::new("\n    a\n    b".to_string(), SnapshotKind::Inline).to_inline(0),
        r##"r#"
a
b
"#"##
    );

    assert_eq!(
        SnapshotContents::new("\na\n\nb".to_string(), SnapshotKind::Inline).to_inline(4),
        r##"r#"
    a

    b
    "#"##
    );

    assert_eq!(
        SnapshotContents::new("\n    ab\n".to_string(), SnapshotKind::Inline).to_inline(0),
        r##""ab""##
    );

    assert_eq!(
        SnapshotContents::new("ab".to_string(), SnapshotKind::Inline).to_inline(0),
        r#""ab""#
    );
}

#[test]
fn test_snapshot_contents_hashes() {
    assert_eq!(
        SnapshotContents::new("a###b".to_string(), SnapshotKind::Inline).to_inline(0),
        r#""a###b""#
    );

    assert_eq!(
        SnapshotContents::new("a\n\\###b".to_string(), SnapshotKind::Inline).to_inline(0),
        r#####"r####"
a
\###b
"####"#####
    );
}

#[test]
fn test_normalize_inline_snapshot() {
    use similar_asserts::assert_eq;
    // here we do exact matching (rather than `assert_snapshot`)
    // to ensure we're not incorporating the modifications this library makes
    assert_eq!(
        normalize_inline_snapshot(
            r#"
   1
   2
   "#
        ),
        r###"
1
2
"###
    );

    assert_eq!(
        normalize_inline_snapshot(
            r#"
            1
    2"#
        ),
        r###"
        1
2"###
    );

    assert_eq!(
        normalize_inline_snapshot(
            r#"
            1
            2
    "#
        ),
        r###"
1
2
"###
    );

    assert_eq!(
        normalize_inline_snapshot(
            r#"
   1
   2
"#
        ),
        r###"
1
2"###
    );

    assert_eq!(
        normalize_inline_snapshot(
            r#"
        a
    "#
        ),
        "
a
"
    );

    assert_eq!(normalize_inline_snapshot(""), "");

    assert_eq!(
        normalize_inline_snapshot(
            r#"
    a
    b
c
    "#
        ),
        r###"
    a
    b
c
    "###
    );

    assert_eq!(
        normalize_inline_snapshot(
            r#"
a
    "#
        ),
        "
a
    "
    );

    assert_eq!(
        normalize_inline_snapshot(
            "
    a"
        ),
        "
a"
    );

    assert_eq!(
        normalize_inline_snapshot(
            r#"a
  a"#
        ),
        r###"a
  a"###
    );
}

#[test]
fn test_min_indentation() {
    use similar_asserts::assert_eq;
    let t = r#"
   1
   2
    "#;
    assert_eq!(min_indentation(t), 3);

    let t = r#"
            1
    2"#;
    assert_eq!(min_indentation(t), 4);

    let t = r#"
            1
            2
    "#;
    assert_eq!(min_indentation(t), 12);

    let t = r#"
   1
   2
"#;
    assert_eq!(min_indentation(t), 3);

    let t = r#"
        a
    "#;
    assert_eq!(min_indentation(t), 8);

    let t = "";
    assert_eq!(min_indentation(t), 0);

    let t = r#"
    a
    b
c
    "#;
    assert_eq!(min_indentation(t), 0);

    let t = r#"
a
    "#;
    assert_eq!(min_indentation(t), 0);

    let t = "
    a";
    assert_eq!(min_indentation(t), 4);

    let t = r#"a
  a"#;
    assert_eq!(min_indentation(t), 0);
}

#[test]
fn test_inline_snapshot_value_newline() {
    // https://github.com/mitsuhiko/insta/issues/39
    assert_eq!(get_inline_snapshot_value("\n"), "");
}

#[test]
fn test_parse_yaml_error() {
    use std::env::temp_dir;
    let mut temp = temp_dir();
    temp.push("bad.yaml");
    let mut f = fs::File::create(temp.clone()).unwrap();

    let invalid = r#"---
    This is invalid yaml:
     {
        {
    ---
    "#;

    f.write_all(invalid.as_bytes()).unwrap();

    let error = format!("{}", Snapshot::from_file(temp.as_path()).unwrap_err());
    assert!(error.contains("Failed parsing the YAML from"));
    assert!(error.contains("bad.yaml"));
}

/// Check that snapshots don't take ownership of the value
#[test]
fn test_ownership() {
    // Range is non-copy
    use std::ops::Range;
    let r = Range { start: 0, end: 10 };
    assert_debug_snapshot!(r, @"0..10");
    assert_debug_snapshot!(r, @"0..10");
}<|MERGE_RESOLUTION|>--- conflicted
+++ resolved
@@ -451,22 +451,6 @@
     }
 
     /// Both the exact snapshot contents and the persisted metadata match another snapshot's.
-<<<<<<< HEAD
-    pub fn matches_fully(&self, other: &Snapshot) -> bool {
-        match self.kind() {
-            SnapshotKind::File => {
-                self.metadata.trim_for_persistence() == other.metadata.trim_for_persistence()
-                    && self.contents().as_str_exact() == other.contents().as_str_exact()
-            }
-            SnapshotKind::Inline => {
-                self.contents().as_str_exact() == other.contents().as_str_exact()
-            }
-        }
-    }
-
-    /// The snapshot contents as a String
-    pub fn contents_str(&self) -> String {
-=======
     // (could rename to `matches_exact` for consistency, after some current
     // pending merge requests are merged)
     pub fn matches_fully(&self, other: &Snapshot) -> bool {
@@ -483,18 +467,13 @@
 
     /// The normalized snapshot contents as a String
     pub fn contents_string(&self) -> String {
->>>>>>> daae9f64
         self.snapshot.to_string()
     }
 
     fn serialize_snapshot(&self, md: &MetaData) -> String {
         let mut buf = yaml::to_string(&md.as_content());
         buf.push_str("---\n");
-<<<<<<< HEAD
-        buf.push_str(self.contents_str().as_str());
-=======
         buf.push_str(self.contents_string().as_str());
->>>>>>> daae9f64
         buf.push('\n');
         buf
     }
@@ -539,13 +518,10 @@
 
 impl SnapshotContents {
     pub fn new(contents: String, kind: SnapshotKind) -> SnapshotContents {
-<<<<<<< HEAD
-=======
         // We could store a normalized version of the string as part of `new`;
         // it would avoid allocating a new `String` when we getting normalized
         // versions, which we may do a few times. (We want to store the
         // unnormalized version because it allows us to use `matches_fully`.)
->>>>>>> daae9f64
         SnapshotContents { contents, kind }
     }
 
