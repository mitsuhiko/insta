use std::borrow::Cow;
use std::env;
use std::error::Error;
use std::fs;
use std::io::{BufRead, BufReader, Write};
use std::path::{Path, PathBuf};
use std::time::{SystemTime, UNIX_EPOCH};

use crate::content::{self, json, yaml, Content};

lazy_static::lazy_static! {
    static ref RUN_ID: String = {
        if let Ok(run_id) = env::var("NEXTEST_RUN_ID") {
            run_id
        } else {
            let d = SystemTime::now().duration_since(UNIX_EPOCH).unwrap();
            format!("{}-{}", d.as_secs(), d.subsec_nanos())
        }
    };
}

#[derive(Debug)]
pub struct PendingInlineSnapshot {
    pub run_id: String,
    pub line: u32,
    pub new: Option<Snapshot>,
    pub old: Option<Snapshot>,
}

impl PendingInlineSnapshot {
    pub fn new(new: Option<Snapshot>, old: Option<Snapshot>, line: u32) -> PendingInlineSnapshot {
        PendingInlineSnapshot {
            new,
            old,
            line,
            run_id: RUN_ID.clone(),
        }
    }

    #[cfg(feature = "_cargo_insta_internal")]
    pub fn load_batch(p: &Path) -> Result<Vec<PendingInlineSnapshot>, Box<dyn Error>> {
        let contents =
            fs::read_to_string(p).map_err(|e| content::Error::FileIo(e, p.to_path_buf()))?;

        let mut rv: Vec<Self> = contents
            .lines()
            .map(|line| {
                let value = yaml::parse_str(line, p)?;
                Self::from_content(value)
            })
            .collect::<Result<_, Box<dyn Error>>>()?;

        // remove all but the last run
        if let Some(last_run_id) = rv.last().map(|x| x.run_id.clone()) {
            rv.retain(|x| x.run_id == last_run_id);
        }

        Ok(rv)
    }

    #[cfg(feature = "_cargo_insta_internal")]
    pub fn save_batch(p: &Path, batch: &[PendingInlineSnapshot]) -> Result<(), Box<dyn Error>> {
        fs::remove_file(p).ok();
        for snap in batch {
            snap.save(p)?;
        }
        Ok(())
    }

    pub fn save(&self, p: &Path) -> Result<(), Box<dyn Error>> {
        let mut f = fs::OpenOptions::new().create(true).append(true).open(p)?;
        let mut s = json::to_string(&self.as_content());
        s.push('\n');
        f.write_all(s.as_bytes())?;
        Ok(())
    }

    #[cfg(feature = "_cargo_insta_internal")]
    fn from_content(content: Content) -> Result<PendingInlineSnapshot, Box<dyn Error>> {
        if let Content::Map(map) = content {
            let mut run_id = None;
            let mut line = None;
            let mut old = None;
            let mut new = None;

            for (key, value) in map.into_iter() {
                match key.as_str() {
                    Some("run_id") => run_id = value.as_str().map(|x| x.to_string()),
                    Some("line") => line = value.as_u64().map(|x| x as u32),
                    Some("old") if !value.is_nil() => old = Some(Snapshot::from_content(value)?),
                    Some("new") if !value.is_nil() => new = Some(Snapshot::from_content(value)?),
                    _ => {}
                }
            }

            Ok(PendingInlineSnapshot {
                run_id: run_id.ok_or(content::Error::MissingField)?,
                line: line.ok_or(content::Error::MissingField)?,
                new,
                old,
            })
        } else {
            Err(content::Error::UnexpectedDataType.into())
        }
    }

    fn as_content(&self) -> Content {
        let fields = vec![
            ("run_id", Content::from(self.run_id.as_str())),
            ("line", Content::from(self.line)),
            (
                "new",
                match &self.new {
                    Some(snap) => snap.as_content(),
                    None => Content::None,
                },
            ),
            (
                "old",
                match &self.old {
                    Some(snap) => snap.as_content(),
                    None => Content::None,
                },
            ),
        ];

        Content::Struct("PendingInlineSnapshot", fields)
    }
}

/// Snapshot metadata information.
#[derive(Debug, Default, Clone, PartialEq)]
pub struct MetaData {
    /// The source file (relative to workspace root).
    pub(crate) source: Option<String>,
    /// The source line, if available. This is used by pending snapshots, but trimmed
    /// before writing to the final `.snap` files in [`MetaData::trim_for_persistence`].
    pub(crate) assertion_line: Option<u32>,
    /// Optional human readable (non formatted) snapshot description.
    pub(crate) description: Option<String>,
    /// Optionally the expression that created the snapshot.
    pub(crate) expression: Option<String>,
    /// An optional arbitrary structured info object.
    pub(crate) info: Option<Content>,
    /// Reference to the input file.
    pub(crate) input_file: Option<String>,
}

impl MetaData {
    /// Returns the absolute source path.
    pub fn source(&self) -> Option<&str> {
        self.source.as_deref()
    }

    /// Returns the assertion line.
    pub fn assertion_line(&self) -> Option<u32> {
        self.assertion_line
    }

    /// Returns the expression that created the snapshot.
    pub fn expression(&self) -> Option<&str> {
        self.expression.as_deref()
    }

    /// Returns the description that created the snapshot.
    pub fn description(&self) -> Option<&str> {
        self.description.as_deref().filter(|x| !x.is_empty())
    }

    /// Returns the embedded info.
    #[doc(hidden)]
    pub fn private_info(&self) -> Option<&Content> {
        self.info.as_ref()
    }

    /// Returns the relative source path.
    pub fn get_relative_source(&self, base: &Path) -> Option<PathBuf> {
        self.source.as_ref().map(|source| {
            base.join(source)
                .canonicalize()
                .ok()
                .and_then(|s| s.strip_prefix(base).ok().map(|x| x.to_path_buf()))
                .unwrap_or_else(|| base.to_path_buf())
        })
    }

    /// Returns the input file reference.
    pub fn input_file(&self) -> Option<&str> {
        self.input_file.as_deref()
    }

    fn from_content(content: Content) -> Result<MetaData, Box<dyn Error>> {
        if let Content::Map(map) = content {
            let mut source = None;
            let mut assertion_line = None;
            let mut description = None;
            let mut expression = None;
            let mut info = None;
            let mut input_file = None;

            for (key, value) in map.into_iter() {
                match key.as_str() {
                    Some("source") => source = value.as_str().map(|x| x.to_string()),
                    Some("assertion_line") => assertion_line = value.as_u64().map(|x| x as u32),
                    Some("description") => description = value.as_str().map(Into::into),
                    Some("expression") => expression = value.as_str().map(Into::into),
                    Some("info") if !value.is_nil() => info = Some(value),
                    Some("input_file") => input_file = value.as_str().map(Into::into),
                    _ => {}
                }
            }

            Ok(MetaData {
                source,
                assertion_line,
                description,
                expression,
                info,
                input_file,
            })
        } else {
            Err(content::Error::UnexpectedDataType.into())
        }
    }

    fn as_content(&self) -> Content {
        let mut fields = Vec::new();
        if let Some(source) = self.source.as_deref() {
            fields.push(("source", Content::from(source)));
        }
        if let Some(line) = self.assertion_line {
            fields.push(("assertion_line", Content::from(line)));
        }
        if let Some(description) = self.description.as_deref() {
            fields.push(("description", Content::from(description)));
        }
        if let Some(expression) = self.expression.as_deref() {
            fields.push(("expression", Content::from(expression)));
        }
        if let Some(info) = &self.info {
            fields.push(("info", info.to_owned()));
        }
        if let Some(input_file) = self.input_file.as_deref() {
            fields.push(("input_file", Content::from(input_file)));
        }

        Content::Struct("MetaData", fields)
    }

    /// Trims the metadata of fields that we don't save to `.snap` files (those
    /// we only use for display while reviewing)
    fn trim_for_persistence(&self) -> Cow<'_, MetaData> {
        // TODO: in order for `--require-full-match` to work on inline snapshots
        // without cargo-insta, we need to trim all fields if there's an inline
        // snapshot. But we don't know that from here (notably
        // `self.input_file.is_none()` is not a correct approach). Given that
        // `--require-full-match` is experimental and we're working on making
        // inline & file snapshots more coherent, I'm leaving this as is for now.
        if self.assertion_line.is_some() {
            let mut rv = self.clone();
            rv.assertion_line = None;
            Cow::Owned(rv)
        } else {
            Cow::Borrowed(self)
        }
    }
}

/// A helper to work with stored snapshots.
#[derive(Debug, Clone)]
pub struct Snapshot {
    module_name: String,
    snapshot_name: Option<String>,
    metadata: MetaData,
    snapshot: SnapshotContents,
}

impl Snapshot {
    /// Loads a snapshot from a file.
    pub fn from_file(p: &Path) -> Result<Snapshot, Box<dyn Error>> {
        let mut f = BufReader::new(fs::File::open(p)?);
        let mut buf = String::new();

        f.read_line(&mut buf)?;

        // yaml format
        let metadata = if buf.trim_end() == "---" {
            loop {
                let read = f.read_line(&mut buf)?;
                if read == 0 {
                    break;
                }
                if buf[buf.len() - read..].trim_end() == "---" {
                    buf.truncate(buf.len() - read);
                    break;
                }
            }
            let content = yaml::parse_str(&buf, p)?;
            MetaData::from_content(content)?
        // legacy format
        } else {
            let mut rv = MetaData::default();
            loop {
                buf.clear();
                let read = f.read_line(&mut buf)?;
                if read == 0 || buf.trim_end().is_empty() {
                    buf.truncate(buf.len() - read);
                    break;
                }
                let mut iter = buf.splitn(2, ':');
                if let Some(key) = iter.next() {
                    if let Some(value) = iter.next() {
                        let value = value.trim();
                        match key.to_lowercase().as_str() {
                            "expression" => rv.expression = Some(value.to_string()),
                            "source" => rv.source = Some(value.into()),
                            _ => {}
                        }
                    }
                }
            }
            eprintln!("A snapshot uses an old snapshot format; please update it to the new format with `cargo insta --force-update-snapshots.\n\nSnapshot is at: {}", p.to_string_lossy());
            rv
        };

        buf.clear();
        for (idx, line) in f.lines().enumerate() {
            let line = line?;
            if idx > 0 {
                buf.push('\n');
            }
            buf.push_str(&line);
        }

        let (snapshot_name, module_name) = names_of_path(p);

        Ok(Snapshot::from_components(
            module_name,
            Some(snapshot_name),
            metadata,
            buf.into(),
        ))
    }

    /// Creates an empty snapshot.
    pub(crate) fn from_components(
        module_name: String,
        snapshot_name: Option<String>,
        metadata: MetaData,
        snapshot: SnapshotContents,
    ) -> Snapshot {
        Snapshot {
            module_name,
            snapshot_name,
            metadata,
            snapshot,
        }
    }

    #[cfg(feature = "_cargo_insta_internal")]
    fn from_content(content: Content) -> Result<Snapshot, Box<dyn Error>> {
        if let Content::Map(map) = content {
            let mut module_name = None;
            let mut snapshot_name = None;
            let mut metadata = None;
            let mut snapshot = None;

            for (key, value) in map.into_iter() {
                match key.as_str() {
                    Some("module_name") => module_name = value.as_str().map(|x| x.to_string()),
                    Some("snapshot_name") => snapshot_name = value.as_str().map(|x| x.to_string()),
                    Some("metadata") => metadata = Some(MetaData::from_content(value)?),
                    Some("snapshot") => {
                        snapshot = Some(SnapshotContents(
                            value
                                .as_str()
                                .ok_or(content::Error::UnexpectedDataType)?
                                .to_string(),
                        ))
                    }
                    _ => {}
                }
            }

            Ok(Snapshot {
                module_name: module_name.ok_or(content::Error::MissingField)?,
                snapshot_name,
                metadata: metadata.ok_or(content::Error::MissingField)?,
                snapshot: snapshot.ok_or(content::Error::MissingField)?,
            })
        } else {
            Err(content::Error::UnexpectedDataType.into())
        }
    }

    fn as_content(&self) -> Content {
        let mut fields = vec![("module_name", Content::from(self.module_name.as_str()))];
        if let Some(name) = self.snapshot_name.as_deref() {
            fields.push(("snapshot_name", Content::from(name)));
        }
        fields.push(("metadata", self.metadata.as_content()));
        fields.push(("snapshot", Content::from(self.snapshot.0.as_str())));

        Content::Struct("Content", fields)
    }

    /// Returns the module name.
    pub fn module_name(&self) -> &str {
        &self.module_name
    }

    /// Returns the snapshot name.
    pub fn snapshot_name(&self) -> Option<&str> {
        self.snapshot_name.as_deref()
    }

    /// The metadata in the snapshot.
    pub fn metadata(&self) -> &MetaData {
        &self.metadata
    }

    /// The snapshot contents
    pub fn contents(&self) -> &SnapshotContents {
        &self.snapshot
    }

    /// Snapshot contents match another snapshot's.
    pub fn matches(&self, other: &Snapshot) -> bool {
        self.contents() == other.contents()
    }

    /// Snapshot contents _and_ metadata match another snapshot's.
    pub fn matches_fully(&self, other: &Snapshot) -> bool {
        self.snapshot.matches_fully(&other.snapshot)
            && self.metadata.trim_for_persistence() == other.metadata.trim_for_persistence()
    }

    /// The snapshot contents as a &str
    pub fn contents_str(&self) -> &str {
        self.snapshot.as_str()
    }

    fn serialize_snapshot(&self, md: &MetaData) -> String {
        let mut buf = yaml::to_string(&md.as_content());
        buf.push_str("---\n");
        buf.push_str(self.contents_str());
        buf.push('\n');
        buf
    }

    fn save_with_metadata(
        &self,
        path: &Path,
        ref_file: Option<&Path>,
        md: &MetaData,
    ) -> Result<bool, Box<dyn Error>> {
        if let Some(folder) = path.parent() {
            fs::create_dir_all(folder)?;
        }

        let serialized_snapshot = self.serialize_snapshot(md);

        // check the reference file for contents.  Note that we always want to
        // compare snapshots that were trimmed to persistence here.  This is a
        // stricter check than even `matches_fully`, since it's comparing the
        // exact contents of the file.
        if let Ok(old) = fs::read_to_string(ref_file.unwrap_or(path)) {
            let persisted = match md.trim_for_persistence() {
                Cow::Owned(trimmed) => Cow::Owned(self.serialize_snapshot(&trimmed)),
                Cow::Borrowed(trimmed) => {
                    // This condition needs to hold, otherwise we need to
                    // compare the old value to a newly trimmed serialized snapshot
                    debug_assert_eq!(trimmed, md);

                    Cow::Borrowed(&serialized_snapshot)
                }
            };
            if old == persisted.as_str() {
                return Ok(false);
            }
        }

        fs::write(path, serialized_snapshot)?;
        Ok(true)
    }

    /// Saves the snapshot.
    ///
    /// Returns `true` if the snapshot was saved.  This will return `false` if there
    /// was already a snapshot with matching contents.
    #[doc(hidden)]
    pub fn save(&self, path: &Path) -> Result<bool, Box<dyn Error>> {
        self.save_with_metadata(path, None, &self.metadata.trim_for_persistence())
    }

    /// Same as `save` but instead of writing a normal snapshot file this will write
    /// a `.snap.new` file with additional information.
    ///
    /// If the existing snapshot matches the new file, then `None` is returned, otherwise
    /// the name of the new snapshot file.
    pub(crate) fn save_new(&self, path: &Path) -> Result<Option<PathBuf>, Box<dyn Error>> {
        let new_path = path.to_path_buf().with_extension("snap.new");
        if self.save_with_metadata(&new_path, Some(path), &self.metadata)? {
            Ok(Some(new_path))
        } else {
            Ok(None)
        }
    }
}

/// The contents of a Snapshot
// Could be Cow, but I think limited savings
#[derive(Debug, Clone)]
pub struct SnapshotContents(String);

impl SnapshotContents {
    pub fn from_inline(value: &str) -> SnapshotContents {
        SnapshotContents(get_inline_snapshot_value(value))
    }

    /// Returns the snapshot contents as string with surrounding whitespace removed.
    pub fn as_str(&self) -> &str {
<<<<<<< HEAD
        let out = self
            .0
            .trim_start_matches(|x| x == '\r' || x == '\n')
            .trim_end();
        // Old inline snapshots have `---` at the start, so this strips that if
        // it exists. Soon we can start printing a warning and then eventually
        // remove it in the next version.
        match out.strip_prefix("---\n") {
            Some(s) => s,
            None => out,
        }
    }

    /// Returns the snapshot contents as string without any trimming.
    pub fn as_str_exact(&self) -> &str {
        self.0.as_str()
    }

    pub fn matches_fully(&self, other: &SnapshotContents) -> bool {
        self.as_str_exact() == other.as_str_exact()
=======
        self.0.trim_start_matches(['\r', '\n']).trim_end()
>>>>>>> 998d58a0
    }

    pub fn to_inline(&self, indentation: usize) -> String {
        let contents = &self.0;
        let mut out = String::new();

        // Escape the string if needed, with `r#`, using with 1 more `#` than
        // the maximum number of existing contiguous `#`.
        let is_escape = contents.contains(&['\n', '\\', '"'][..]);
        let delimiter = if is_escape {
            let max_contiguous_hash = contents
                .split(|c| c != '#')
                .map(|group| group.len())
                .max()
                .unwrap_or(0);
            out.push('r');
            "#".repeat(max_contiguous_hash + 1)
        } else {
            "".to_string()
        };

        out.push_str(&delimiter);
        out.push('"');

        // if we have more than one line we want to change into the block
        // representation mode
        if contents.contains('\n') {
            out.extend(
                contents
                    .lines()
                    // newline needs to be at the start, since we don't want the end
                    // finishing with a newline - the closing suffix should be on the same line
                    .map(|l| {
                        format!(
                            "\n{:width$}{l}",
                            "",
                            width = if l.is_empty() { 0 } else { indentation },
                            l = l
                        )
                    })
                    // `lines` removes the final line ending - add back
                    .chain(Some(format!("\n{:width$}", "", width = indentation))),
            );
        } else {
            out.push_str(contents);
        }

        out.push('"');
        out.push_str(&delimiter);

        out
    }
}

impl<'a> From<Cow<'a, str>> for SnapshotContents {
    fn from(value: Cow<'a, str>) -> Self {
        match value {
            Cow::Borrowed(s) => SnapshotContents::from(s),
            Cow::Owned(s) => SnapshotContents::from(s),
        }
    }
}

impl From<&str> for SnapshotContents {
    fn from(value: &str) -> SnapshotContents {
        // make sure we have unix newlines consistently
        SnapshotContents(value.replace("\r\n", "\n"))
    }
}

impl From<String> for SnapshotContents {
    fn from(value: String) -> SnapshotContents {
        // make sure we have unix newlines consistently
        SnapshotContents(value.replace("\r\n", "\n"))
    }
}

impl From<SnapshotContents> for String {
    fn from(value: SnapshotContents) -> String {
        value.0
    }
}

impl PartialEq for SnapshotContents {
    fn eq(&self, other: &Self) -> bool {
        self.as_str() == other.as_str()
    }
}

fn count_leading_spaces(value: &str) -> usize {
    value.chars().take_while(|x| x.is_whitespace()).count()
}

fn min_indentation(snapshot: &str) -> usize {
    let lines = snapshot.trim_end().lines();

    if lines.clone().count() <= 1 {
        // not a multi-line string
        return 0;
    }

    lines
        .filter(|l| !l.is_empty())
        .map(count_leading_spaces)
        .min()
        .unwrap_or(0)
}

// Removes excess indentation, removes excess whitespace at start & end
// and changes newlines to \n.
fn normalize_inline_snapshot(snapshot: &str) -> String {
    let indentation = min_indentation(snapshot);
    snapshot
        .trim_end()
        .lines()
        .skip_while(|l| l.is_empty())
        .map(|l| l.get(indentation..).unwrap_or(""))
        .collect::<Vec<&str>>()
        .join("\n")
}

/// Extracts the module and snapshot name from a snapshot path
fn names_of_path(path: &Path) -> (String, String) {
    // The final part of the snapshot file name is the test name; the
    // initial parts are the module name
    let parts: Vec<&str> = path
        .file_stem()
        .unwrap()
        .to_str()
        .unwrap_or("")
        .rsplitn(2, "__")
        .collect();

    match parts.as_slice() {
        [snapshot_name, module_name] => (snapshot_name.to_string(), module_name.to_string()),
        [snapshot_name] => (snapshot_name.to_string(), String::new()),
        _ => (String::new(), "<unknown>".to_string()),
    }
}

#[test]
fn test_names_of_path() {
    assert_debug_snapshot!(
        names_of_path(Path::new("/src/snapshots/insta_tests__tests__name_foo.snap")), @r###"
    (
        "name_foo",
        "insta_tests__tests",
    )
    "###
    );
    assert_debug_snapshot!(
        names_of_path(Path::new("/src/snapshots/name_foo.snap")), @r###"
    (
        "name_foo",
        "",
    )
    "###
    );
    assert_debug_snapshot!(
        names_of_path(Path::new("foo/src/snapshots/go1.20.5.snap")), @r###"
    (
        "go1.20.5",
        "",
    )
    "###
    );
}

/// Helper function that returns the real inline snapshot value from a given
/// frozen value string.  If the string starts with the '⋮' character
/// (optionally prefixed by whitespace) the alternative serialization format
/// is picked which has slightly improved indentation semantics.
///
/// This also changes all newlines to \n
fn get_inline_snapshot_value(frozen_value: &str) -> String {
    // TODO: could move this into the SnapshotContents `from_inline` method
    // (the only call site)

    if frozen_value.trim_start().starts_with('⋮') {
        eprintln!("A snapshot uses an old snapshot format; please update it to the new format with `cargo insta --force-update-snapshots.\n\nValue: {}", frozen_value);

        // legacy format - retain so old snapshots still work
        let mut buf = String::new();
        let mut line_iter = frozen_value.lines();
        let mut indentation = 0;

        for line in &mut line_iter {
            let line_trimmed = line.trim_start();
            if line_trimmed.is_empty() {
                continue;
            }
            indentation = line.len() - line_trimmed.len();
            // 3 because '⋮' is three utf-8 bytes long
            buf.push_str(&line_trimmed[3..]);
            buf.push('\n');
            break;
        }

        for line in &mut line_iter {
            if let Some(prefix) = line.get(..indentation) {
                if !prefix.trim().is_empty() {
                    return "".to_string();
                }
            }
            if let Some(remainder) = line.get(indentation..) {
                if let Some(rest) = remainder.strip_prefix('⋮') {
                    buf.push_str(rest);
                    buf.push('\n');
                } else if remainder.trim().is_empty() {
                    continue;
                } else {
                    return "".to_string();
                }
            }
        }

        buf.trim_end().to_string()
    } else {
        normalize_inline_snapshot(frozen_value)
    }
}

#[test]
fn test_snapshot_contents() {
    use similar_asserts::assert_eq;
    let snapshot_contents = SnapshotContents("testing".to_string());
    assert_eq!(snapshot_contents.to_inline(0), r#""testing""#);

    let t = &"
a
b"[1..];
    assert_eq!(
        SnapshotContents(t.to_string()).to_inline(0),
        "r#\"
a
b
\"#"
    );

    let t = &"
a
b"[1..];
    assert_eq!(
        SnapshotContents(t.to_string()).to_inline(4),
        "r#\"
    a
    b
    \"#"
    );

    let t = &"
    a
    b"[1..];
    assert_eq!(
        SnapshotContents(t.to_string()).to_inline(0),
        "r#\"
    a
    b
\"#"
    );

    let t = &"
a

b"[1..];
    assert_eq!(
        SnapshotContents(t.to_string()).to_inline(4),
        "r#\"
    a

    b
    \"#"
    );

    let t = &"
    ab
"[1..];
    assert_eq!(
        SnapshotContents(t.to_string()).to_inline(0),
        "r#\"
    ab
\"#"
    );

    let t = "ab";
    assert_eq!(SnapshotContents(t.to_string()).to_inline(0), r#""ab""#);
}

#[test]
fn test_snapshot_contents_hashes() {
    let t = "a###b";
    assert_eq!(SnapshotContents(t.to_string()).to_inline(0), r#""a###b""#);

    let t = "a\n###b";
    assert_eq!(
        SnapshotContents(t.to_string()).to_inline(0),
        r#####"r####"
a
###b
"####"#####
    );
}

#[test]
fn test_normalize_inline_snapshot() {
    use similar_asserts::assert_eq;
    // here we do exact matching (rather than `assert_snapshot`)
    // to ensure we're not incorporating the modifications this library makes
    let t = r#"
   1
   2
    "#;
    assert_eq!(
        normalize_inline_snapshot(t),
        r###"
1
2"###[1..]
    );

    let t = r#"
            1
    2"#;
    assert_eq!(
        normalize_inline_snapshot(t),
        r###"
        1
2"###[1..]
    );

    let t = r#"
            1
            2
    "#;
    assert_eq!(
        normalize_inline_snapshot(t),
        r###"
1
2"###[1..]
    );

    let t = r#"
   1
   2
"#;
    assert_eq!(
        normalize_inline_snapshot(t),
        r###"
1
2"###[1..]
    );

    let t = r#"
        a
    "#;
    assert_eq!(normalize_inline_snapshot(t), "a");

    let t = "";
    assert_eq!(normalize_inline_snapshot(t), "");

    let t = r#"
    a
    b
c
    "#;
    assert_eq!(
        normalize_inline_snapshot(t),
        r###"
    a
    b
c"###[1..]
    );

    let t = r#"
a
    "#;
    assert_eq!(normalize_inline_snapshot(t), "a");

    let t = "
    a";
    assert_eq!(normalize_inline_snapshot(t), "a");

    let t = r#"a
  a"#;
    assert_eq!(
        normalize_inline_snapshot(t),
        r###"
a
  a"###[1..]
    );
}

#[test]
fn test_min_indentation() {
    use similar_asserts::assert_eq;
    let t = r#"
   1
   2
    "#;
    assert_eq!(min_indentation(t), 3);

    let t = r#"
            1
    2"#;
    assert_eq!(min_indentation(t), 4);

    let t = r#"
            1
            2
    "#;
    assert_eq!(min_indentation(t), 12);

    let t = r#"
   1
   2
"#;
    assert_eq!(min_indentation(t), 3);

    let t = r#"
        a
    "#;
    assert_eq!(min_indentation(t), 8);

    let t = "";
    assert_eq!(min_indentation(t), 0);

    let t = r#"
    a
    b
c
    "#;
    assert_eq!(min_indentation(t), 0);

    let t = r#"
a
    "#;
    assert_eq!(min_indentation(t), 0);

    let t = "
    a";
    assert_eq!(min_indentation(t), 4);

    let t = r#"a
  a"#;
    assert_eq!(min_indentation(t), 0);
}

#[test]
fn test_inline_snapshot_value_newline() {
    // https://github.com/mitsuhiko/insta/issues/39
    assert_eq!(get_inline_snapshot_value("\n"), "");
}

#[test]
fn test_parse_yaml_error() {
    use std::env::temp_dir;
    let mut temp = temp_dir();
    temp.push("bad.yaml");
    let mut f = fs::File::create(temp.clone()).unwrap();

    let invalid = r#"---
    This is invalid yaml:
     {
        {
    ---
    "#;

    f.write_all(invalid.as_bytes()).unwrap();

    let error = format!("{}", Snapshot::from_file(temp.as_path()).unwrap_err());
    assert!(error.contains("Failed parsing the YAML from"));
    assert!(error.contains("bad.yaml"));
}

/// Check that snapshots don't take ownership of the value
#[test]
fn test_ownership() {
    // Range is non-copy
    use std::ops::Range;
    let r = Range { start: 0, end: 10 };
    assert_debug_snapshot!(r, @"0..10");
    assert_debug_snapshot!(r, @"0..10");
}<|MERGE_RESOLUTION|>--- conflicted
+++ resolved
@@ -520,11 +520,7 @@
 
     /// Returns the snapshot contents as string with surrounding whitespace removed.
     pub fn as_str(&self) -> &str {
-<<<<<<< HEAD
-        let out = self
-            .0
-            .trim_start_matches(|x| x == '\r' || x == '\n')
-            .trim_end();
+        let out = self.0.trim_start_matches(['\r', '\n']).trim_end();
         // Old inline snapshots have `---` at the start, so this strips that if
         // it exists. Soon we can start printing a warning and then eventually
         // remove it in the next version.
@@ -541,9 +537,6 @@
 
     pub fn matches_fully(&self, other: &SnapshotContents) -> bool {
         self.as_str_exact() == other.as_str_exact()
-=======
-        self.0.trim_start_matches(['\r', '\n']).trim_end()
->>>>>>> 998d58a0
     }
 
     pub fn to_inline(&self, indentation: usize) -> String {
