--- conflicted
+++ resolved
@@ -253,11 +253,7 @@
 /// Strings starting with any of the following characters must be quoted.
 /// `:`, `&`, `*`, `?`, `|`, `-`, `<`, `>`, `=`, `!`, `%`, `@`
 /// Strings containing any of the following characters must be quoted.
-<<<<<<< HEAD
-/// {, }, \[, \], ,, #, \`
-=======
-/// `{`, `}`, `[`, `]`, `,`, `#`, `\``
->>>>>>> ed63aa9b
+/// `{`, `}`, `\[`, `\]`, `,`, `#`, `\``
 ///
 /// If the string contains any of the following control characters, it must be escaped with double quotes:
 /// `\0`, `\x01`, `\x02`, `\x03`, `\x04`, `\x05`, `\x06`, `\a`, `\b`, `\t`, `\n, `\v, `\f`, `\r`, `\x0e`, `\x0f`, `\x10`, `\x11`, `\x12`, `\x13`, `\x14`, `\x15`, `\x16`, `\x17`, `\x18`, `\x19`, `\x1a`, `\e`, `\x1c`, `\x1d`, `\x1e`, `\x1f`, `\N`, `\_`, `\L`, `\P`
