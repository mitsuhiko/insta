[package]
name = "insta"
version = "1.39.0"
license = "Apache-2.0"
authors = ["Armin Ronacher <armin.ronacher@active-4.com>"]
description = "A snapshot testing library for Rust"
edition = "2018"
rust-version = "1.60.0"
homepage = "https://insta.rs/"
repository = "https://github.com/mitsuhiko/insta"
keywords = ["snapshot", "testing", "jest", "approval"]
categories = ["development-tools::testing"]
readme = "README.md"
exclude = [
    "assets/*"
]

[package.metadata.docs.rs]
all-features = true
rustdoc-args = ["--cfg", "docsrs"]

[features]
default = ["colors"]

# when the redactions feature is enabled values can be redacted in serialized
# snapshots.
redactions = ["pest", "pest_derive", "serde"]

# Enables support for running filters on snapshot
filters = ["regex"]

# Glob support
glob = ["walkdir", "globset"]

# Color support
colors = ["console"]

# Serialization formats
# TODO: This could be cleaner by using "dep:csv" without renaming the dep, but
# this technique allows for a lower MSRV
csv = ["dep_csv", "serde"]
json = ["serde"]
ron = ["dep_ron", "serde"]
toml = ["dep_toml", "serde"]
yaml = ["serde"]

# internal feature exclusive to cargo-insta
_cargo_insta_internal = ["clap"]

[dependencies]
dep_csv = { package = "csv", version = "=1.1.6", optional = true }
console = { version = "0.15.4", optional = true, default-features = false }
pest = { version = "2.1.3", optional = true }
pest_derive = { version = "2.1.0", optional = true }
dep_ron = { package = "ron", version = "0.7.1", optional = true }
dep_toml = { package = "toml", version = "0.5.7", optional = true }
globset = { version = "0.4.6", optional = true }
walkdir = { version = "2.3.1", optional = true }
similar = { version = "2.1.0", features = ["inline"] }
regex = { version = "1.6.0", default-features = false, optional = true, features = ["std", "unicode"] }
serde = { version = "1.0.117", optional = true }
linked-hash-map = "0.5.6"
lazy_static = "1.4.0"
<<<<<<< HEAD
clap = { workspace=true, optional = true }
=======
# Not yet supported in our MSRV of 1.60.0
# clap = { workspace=true, optional = true }
clap = {version = "=4.1", features = ["derive", "env"], optional = true}
>>>>>>> def2e956

[dev-dependencies]
rustc_version = "0.4.0"
serde = { version = "1.0.117", features = ["derive"] }
similar-asserts = "1.4.2"<|MERGE_RESOLUTION|>--- conflicted
+++ resolved
@@ -61,13 +61,9 @@
 serde = { version = "1.0.117", optional = true }
 linked-hash-map = "0.5.6"
 lazy_static = "1.4.0"
-<<<<<<< HEAD
-clap = { workspace=true, optional = true }
-=======
 # Not yet supported in our MSRV of 1.60.0
 # clap = { workspace=true, optional = true }
 clap = {version = "=4.1", features = ["derive", "env"], optional = true}
->>>>>>> def2e956
 
 [dev-dependencies]
 rustc_version = "0.4.0"
