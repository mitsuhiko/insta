[package]
name = "insta"
version = "1.40.0"
license = "Apache-2.0"
authors = ["Armin Ronacher <armin.ronacher@active-4.com>"]
description = "A snapshot testing library for Rust"
edition = "2021"
rust-version = "1.60.0"
homepage = "https://insta.rs/"
repository = "https://github.com/mitsuhiko/insta"
keywords = ["snapshot", "testing", "jest", "approval"]
categories = ["development-tools::testing"]
readme = "README.md"
exclude = [
    "assets/*"
]

[package.metadata.docs.rs]
all-features = true
rustdoc-args = ["--cfg", "docsrs"]

[features]
default = ["colors"]

# when the redactions feature is enabled values can be redacted in serialized
# snapshots.
redactions = ["pest", "pest_derive", "serde"]

# Enables support for running filters on snapshot
filters = ["regex"]

# Glob support
glob = ["walkdir", "globset"]

# Color support
colors = ["console"]

# Serialization formats
<<<<<<< HEAD
# TODO: This could be cleaner by using "dep:csv" without renaming the dep, but
# `dep_csv` allows for a lower MSRV
csv = ["dep_csv", "serde"]
=======
csv = ["dep:csv", "serde"]
>>>>>>> 4bea0fb8
json = ["serde"]
ron = ["dep:ron", "serde"]
toml = ["dep:toml", "serde"]
yaml = ["serde"]

# internal feature exclusive to cargo-insta
_cargo_insta_internal = ["clap"]

[dependencies]
csv = { version = "1.1.6", optional = true }
console = { version = "0.15.4", optional = true, default-features = false }
pest = { version = "2.1.3", optional = true }
pest_derive = { version = "2.1.0", optional = true }
ron = { version = "0.7.1", optional = true }
toml = { version = "0.5.7", optional = true }
globset = { version = "0.4.6", optional = true }
walkdir = { version = "2.3.1", optional = true }
similar = { version = "2.1.0", features = ["inline"] }
regex = { version = "1.6.0", default-features = false, optional = true, features = ["std", "unicode"] }
serde = { version = "1.0.117", optional = true }
linked-hash-map = "0.5.6"
lazy_static = "1.4.0"
# Not yet supported in our MSRV of 1.60.0
# clap = { workspace=true, optional = true }
clap = {version = "4.1", features = ["derive", "env"], optional = true}

[dev-dependencies]
rustc_version = "0.4.0"
serde = { version = "1.0.117", features = ["derive"] }
similar-asserts = "1.4.2"<|MERGE_RESOLUTION|>--- conflicted
+++ resolved
@@ -36,13 +36,7 @@
 colors = ["console"]
 
 # Serialization formats
-<<<<<<< HEAD
-# TODO: This could be cleaner by using "dep:csv" without renaming the dep, but
-# `dep_csv` allows for a lower MSRV
-csv = ["dep_csv", "serde"]
-=======
 csv = ["dep:csv", "serde"]
->>>>>>> 4bea0fb8
 json = ["serde"]
 ron = ["dep:ron", "serde"]
 toml = ["dep:toml", "serde"]
